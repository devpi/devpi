--- conflicted
+++ resolved
@@ -159,24 +159,12 @@
         self.auth = Auth(self.model, xom.config.secret)
         self.log = request.log
 
-<<<<<<< HEAD
-    def getstage(self, user=None, index=None):
-        if user is None:
-            user = self.request.matchdict["user"]
-            index = self.request.matchdict["index"]
-        stage = self.model.getstage(user, index)
-        if not stage:
-            abort(self.request, 404, "no such stage")
-        return stage
-
-=======
     def get_auth_status(self):
         # this is accessing some pyramid internals, but they are pretty likely
         # to stay and the alternative was uglier
         policy = self.request._get_authentication_policy()
         credentials = policy._get_credentials(self.request)
         return self.auth.get_auth_status(credentials)
->>>>>>> 72e49c0b
 
     #
     # supplying basic API locations for all services
@@ -211,40 +199,10 @@
     # attach test results to release files
     #
 
-<<<<<<< HEAD
     @view_config(route_name="/{user}/{index}/+f/{relpath:.*}",
                  request_method="POST")
     def post_testresult(self):
-        stage = self.getstage()
-=======
-    @view_config(route_name="/+tests", request_method="POST")
-    def add_attach(self):
-        request = self.request
-        filestore = self.xom.filestore
-        data = getjson(request)
-        md5 = data["installpkg"]["md5"]
-        data = request.text
-        if not py.builtin._istext(data):
-            data = data.decode("utf-8")
-        num = filestore.add_attachment(md5=md5, type="toxresult",
-                                       data=data)
-        relpath = "/+tests/%s/%s/%s" %(md5, "toxresult", num)
-        apireturn(200, type="testresultpath", result=relpath)
-
-    @view_config(route_name="/+tests/{md5}/{type}", request_method="GET")
-    def get_attachlist(self):
-        md5 = self.request.matchdict['md5']
-        type = self.request.matchdict['type']
-        filestore = self.xom.filestore
-        datalist = list(filestore.iter_attachments(md5=md5, type=type))
-        apireturn(200, type="list:toxresult", result=datalist)
-
-    @view_config(route_name="/+tests/{md5}/{type}/{num}", request_method="GET")
-    def get_attach(self):
-        md5 = self.request.matchdict['md5']
-        type = self.request.matchdict['type']
-        num = self.request.matchdict['num']
->>>>>>> 72e49c0b
+        stage = self.context.stage
         filestore = self.xom.filestore
         relpath = self.request.path.strip("/")
         releasefile_entry = filestore.get_file_entry(relpath)
