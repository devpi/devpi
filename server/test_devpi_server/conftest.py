--- conflicted
+++ resolved
@@ -876,7 +876,7 @@
             self.wfile.write(b'\n'.join(x.encode('utf-8') for x in projects))
             return
         elif self.path in simpypi.files:
-<<<<<<< HEAD
+            # file serving
             f = simpypi.files[self.path]
             content = f['content']
             if 'length' in f:
@@ -904,16 +904,6 @@
                 return
         simpypi.add_log("do_GET", self.path, "not found")
         start_response(404, headers)
-=======
-            # file serving
-            self.send_response(200)
-            self.end_headers()
-            self.wfile.write(simpypi.files[self.path])
-            return
-        print("do_GET", self.path, "not found", file=sys.stderr)
-        self.send_response(404)
-        self.end_headers()
->>>>>>> cd9c6960
 
 
 def get_open_port(host):
