--- conflicted
+++ resolved
@@ -1,16 +1,13 @@
-<<<<<<< HEAD
 3.0.0 (unreleased)
 ------------------
 
 - speed up simple-page serving for private indexes.  a private index 
   with 200 release files should now be some 5 times faster.
-=======
+
 2.5.1 (2015-11-20)
 ------------------
 
 - fix issue289: fix simple page serving on replicas
-
->>>>>>> 5a782ee8
 
 2.5.0 (2015-11-19)
 ------------------
