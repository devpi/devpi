--- conflicted
+++ resolved
@@ -7,13 +7,11 @@
 - fix issue144: fix interaction with requests-2.4.0 -- 
   use new devpi-common-offered "Errors" enumeration to check for exceptions.
 
-<<<<<<< HEAD
+- add '*' as possible option for pypi_whitelist to whitelist all packages of
+  an index at once. Refs issue110
+
 - outside url now works with paths, so you can host a devpi server on something
   like http://example.com/foo/
-=======
-- add '*' as possible option for pypi_whitelist to whitelist all packages of
-  an index at once. Refs issue110
->>>>>>> 5b13847c
 
 2.0.4
 ----------------
