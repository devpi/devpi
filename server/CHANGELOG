2.2.0.DEV
----------------

- add "--no-events" option to postpone running events after import
  to server start

- add new ``devpiserver_get_credentials`` plugin hook to extract credentials
  from request

- fix issue216: use sha256 instead of md5 checksums for serving own files
  (BACKWARD INCOMPATIBLE: needs export/import)

- parse arbitrary checksums from PyPI in preparation for 
  a pending change on pypi.python.org which will see 
  it serving sha256 checksums only.

- fix debug logging to actually show debug logs
  (logging was not properly reconfigured)

- make logging fully configurable via a config yaml/json
  (e.g., log to an external syslog server)

- fix issue221: avoid looking at file entries who are not part of a project
  (because they got deleted)

- fix issue217: systematically avoid using bytes in persisted dictionaries 
  to avoid any py2/py3 bytes/unicode issue.

- show actual instead of prospective replica serial in master /+status page 

- fix issue165: make off-line serving more robust when we know there is
  a change but pypi is currently not reachable (just serve the old cached
  links and issue an error to the logs)

- fix flaky devpi-server "--start" startup detection which would
  previously assume success if another server was already running on
  the address/port we want to run on. 

- fix importing of indexes with custom_data and importing of
  documentation which follows uncommon package naming

- fix issue228: when a stage is deleted don't veriy if it was root/pypi
  because you cannot delete root/pypi anyway.

- fix issue232: pypi-refresh now works better for projects which have  
  have a non-nomalized projectname, and also works better across replication.

- add new ``devpiserver_indexconfig_defaults`` plugin hook to add key names for
  settings in the index configuration.

- add new ``devpiserver_on_upload_sync`` plugin hook and use it to move the
  Jenkins triggering to the ``devpi-jenkins`` plugin.

<<<<<<< HEAD
- rename hooks: ``devpiserver_auth_credentials`` to
  ``devpiserver_get_credentials`` and ``devpiserver_run_commands`` to
  ``devpiserver_cmdline_run``.
=======
- add ``--hard-links`` option to use hard links for releases and doc zips
  during export.
>>>>>>> 55b708b9

2.1.5
----------------

- fix devpi-ldap issue17: the push command directly used the username instead
  of using a general permission check, that caused groups in acl_upload to not
  be honored.
- fix issue171: "devpi push" of an existing package fails on non volatile index
  and overwrites on volatile.
- before devpi-server 2.1.5 it was possible to upload multiple documentation
  zip files for the same package version if the filename differed in case, this
  broke export and replication of server state and the documentation view.
  Now the newest upload will be used and older ones ignored.

- fix issue217: try harder to avoid using "bytes" in python2 to allow
  py2/py3 master/replica setups and generally have more type-uniform bytes.


2.1.4
----------------

- fix issue214: the whitelisting code stopped inheritance too early.

- fix regression: easy_install went to the full simple project list for a
  non existing project.

- When uploading an existing version to a non-volatile index, it's now a
  no op instead of an error if the content is identical. If the content is
  different, it's still an error.

- Uploading documentation to non-volatile indexes is now protected the same
  way as packages.

- added code to allow filtering on packages with stable version numbers.

- Change nginx template to set the X-outside-url header based on the
  requested URL.  This makes it possible to connect by IP address when
  the server name is not in DNS.

2.1.3
----------------

- fix replication when files with identical name are later changed. This can
  happen with toxresults. These kind of errors are tracked and when a later
  changeset fixes them, the error is removed. The errors are exposed through
  the /+status view of replica servers.

- fix issue179: protect deletion of versions 

- fix issue176: better allow replicas to export their state by removing 
  an obsolete way of normalizing project names upon export (nowadays,
  project names should be normalized already and normalization
  is bound to change/be refined further for devpi-server-2.2)

- fix replication when a "volatile" file like egg-links from
  repositories are involved: a master will not re-fetch such files
  but rather use the existing one if the request comes from a replica.

2.1.2
----------------

- fix issue172: avoid traceback when user/index/name/version is accessed.

- fix issue170: ensure that we parse the prospective pip-6.0 user agent
  string properly so that using the username/index url works with pip.
  Thanks Donald Stufft and Florian Schulze.

- fix issue158: redirect to normalized projectname for all GET views.

- fix issue169: change /+status to expose "event_serial" as "the last
  event serial that was processed".  document "serial" and
  "event-serial" and also refine internals wrt to "event-serial" so that
  it means the "last serial for which events have been processed"

2.1.1
----------------

- fix replication issue reported by a customer: if a replica lags
  behind a master and a file was created and then deleted meanwhile,
  the replica would get stuck with a FileReplicationError.  We now
  let the master report a 410 GONE code so that the replica knows
  it can safely proceed because the file was deleted later anyways.

- generate "systemd" configuration example when "--gen-config" is issued.
  Thanks Pavel Sedlak.

- fix issue109: fix relative URLs in simple index pages and 404 errors on
  uploading toxresults and downloading files when serving under an outside URL
  with a sub path.  Thanks to Joe Holloway for detailed infos.

- drop limitation on maximum documentation size. Body size is now only
  controlled by frontends such as nginx. Thanks Stephan Erb.

- use newer version of virtualenv for jenkins trigger. Thank brunsgaard.

2.1.0
----------------

- make replication more precise: if a file cannot be replicated,
  fail with an error log and try again in a few seconds.
  This helps to maintain a consistent replica and discover 
  the potential remaining bugs in the replication code.

- add who/when metadata to release files, doczips and test results
  and preserve it during push operations so that any such file provides
  some history which can be visualized via the web-plugin.  The metadata
  is also exposed via the json API (/USER/INDEX/PROJECTNAME[/VERSION])

- fix issue113: provide json status information at /+status including roles 
  and replica polling status, UUIDs of the repository. See new
  server status docs for more info.

- support for external authentication plugins: new devpiserver_auth_user 
  hook which plugins can implement for user/password validation and
  for providing group membership.

- support groups for acl_upload via the ":GROUPNAME" syntax. This
  requires an external authentication plugin that provides group
  information.

- on replicas return auth status for "+api" requests 
  by relaying to the master instead of using own key.

- add "--restrict-modify" option to specify users/groups which can create,
  delete and modify users and indices.

- make master/replica configuration more permanent and a bit safer
  against accidental errors: introduce "--role=auto" option, defaulting
  to determine the role from a previous invocation or the presence of the
  "--master-url" option if there was no previous invocation.  Also verify
  that a replica talks to the same master UUID as with previous requests.

- replaced hack from nginx template which abused "try_files" in "location /"
  with the recommended "error_page"/"return" combo.
  Thanks Jürgen Hermann

- change command line option "--master" to "--master-url"

- fix issue97: remove already deprecated --upgrade 
  option in favor of just using --export/--import

- actually store UTC in last_modified attribute of release files instead of
  the local time disguising as UTC.  preserve last_modified when pushing 
  a release.  

- fix exception when a static resource can't be found.

- address issue152: return a proper 400 "not registered" message instead
  of 500 when a doczip is uploaded without prior registration.

- add OSX/launchd example configuration when "--gen-config" is issued.
  thanks Sean Fisk.

- fix replica proxying: don't pass original host header when relaying a
  modifying request from replica to master.

- fix export error when a private project doesnt exist on pypi

- fix pushing of a release when it contains multiple tox results.

- fix "refresh" button on simple pages on replica sites

- fix an internal link code issue possibly affecting strangeness
  or exceptions with test result links

- be more tolerant when different indexes have different project names 
  all mapping to the same canonical project name.

- fix issue161: allow "{pkgversion}" to be part of a jenkins url

2.0.6
----------------

- log version information of all found plugins on startup.

2.0.5
----------------

- fix issue145: restrict devpi_common dependency so that a future
  "pip install 'devpi-server<2.0'" has a higher chance of working.

- fix issue144: fix interaction with requests-2.4.0 -- 
  use new devpi-common-offered "Errors" enumeration to check for exceptions.

- add '*' as possible option for pypi_whitelist to whitelist all packages of
  an index at once. Refs issue110

- outside url now works with paths, so you can host a devpi server on something
  like http://example.com/foo/

- fix issue84: during upload: if a previously registered name diverges from a freshly
  submitted one take the previously registered one.  This can happen when uploading
  wheels and in other situations.

- fix issue132: during exporting use whatever name comes with the
  versiondata instead of trying too hard to assert consistency of different
  versions.

- fix issue130: fix deletion of users so that is properly deletes all
  indexes and projects and files on each index.

2.0.4
----------------

- fix issue139: adapt to a recent change in pypi which now serves
  under URLs using normalized project names instead of the "real" registered name
  Thanks Timothy Allen and others for sorting this out.
  
- fix issue129: fix __init__ provided version and add a test that it always matches
  the one which pkg_resources sees (which gets it effectively from setup.py)

2.0.3
----------------

- fix issue128: a basic auth challenge needs to be sent back on submit when no
  authorization headers are sent with the post request.

2.0.2
----------------

- fix issue120: link to "upgrade" section from main index page.

- preserve http reason string for setup.py submit through replica proxying

- proper error message when "devpi push X" uses an X that comes from 
  a base index or is not existent

- fix issue121: depend on py-1.4.23 to fix python3.4 compatibility
  for a venusian/py34/py interaction import oddity.

- fix issue126: handle deletion of pypi project cache entries correctly 
  (i.e. ones that are triggered by "refresh" on simple page).

- Add special handling of ":ANONYMOUS:" user in acl_upload to allow anonymous
  submit.

- fix nginx template so that when used in a replica setting the master
  always answers HEAD requests without nginx short-cirtcuiting it.

- increase internal cache size to improve performance when many indexes
  and projects are served.

2.0.1
----------------

- fix regression which prevented the basic authentication for the setuptools
  upload/register commands to fail. Thanks Florian Schulze.

- fix issue106: better error messages on upload failures.
  And better allow auto-registration when uploading release files.

2.0.0
----------------

- major revamp of the internal core of devpi to support
  replication (both master and server code), a plugin architecture
  with the new devpi-web plugin providing a new web interface.
  Mostly done by Florian Schulze and Holger Krekel.

- moved all html views except for files and the simple index to new
  devpi-web package. Thanks to Florian Schulze for the PR.

- implement issue103: By default if you register a package in an index,
  no lookup on pypi is made for that package anymore. You have to add the
  package to the pypi_whitelist of the index to let pypi releases be mixed in.
  This is to prevent malicious uploads on pypi to overwrite private packages.

- change json api to get rid of the different meaning of URLs with and
  without a trailing slash. "/{user}/" is now the same as "/user" and always
  lists indices.  "/{user}/{index}" and "/{user}/{index}/ now always
  lists the index config and the contained per-stage projects
  (not inherited ones).

- switch the wsgi app to use Pyramid and waitress for WSGI serving.

- don't refresh releaselinks from the mirroring thread but rather
  rely on the next access to do it.

- fix issue98: deleting a project config or a project version now accepts
  names which map to the canonical name of a project.

- fix issue82 and fix issue81: root/pypi now provides the same
  attributes as normal indexes and results in a 409 MethodNotAllowed
  http code when trying to change the config.

- fix issue91: make serverport available as well. Thanks David Bonner.

- fix issue100: support large file uploads.  As we switched away from 
  bottle to pyramid, the body-size limit is gone.

- fix issue99: make "devpi-server --start" etc work when devpi-server
  is not itself on PATH (by using sys.argv[0] for finding the binary)

- fix issue84: uploading of wheels where the registered package name 
  has an underscore works despite a wheel's metadata carrying
  hyphens instead.  At submit-file time we now lookup the registered
  name and use that instead of assuming the one coming with the wheel
  is the correct one.

- add refresh button on root/pypi project simple index pages which clears the
  internal cache to force a refetch from PyPI.

- implement issue75: We use the custom X-Devpi-Auth header for authentication
  now, instead of overwriting the Authentication header.

- added experimental support for using client certificates when running as a
  replica of a server running behind a proxy

1.2.2
----------------

- fix issue78: create less directories for pypi package files by
  splitting the md5 part into two. Avoids TooManyLinks errors in
  large installations.

- fix --stop on windows.  Thanks to Christian Ullrich for the PR.

- fix issue79: interoperate with pip-1.5 by interpreting accept
  header as "*/*" as html_preferred.  Thanks Richard Jones.

- use latest virtualenv-1.11.2 when bootstrapping on jenkins

- fix issue89: adapt for bottle changes in 0.12.1.  Thanks 
  Alexey Sveshnikov.

1.2.1
----------------

- fix an import issue for doc files which were wrongly tied to a newer
  version of a base index. now version "auto" detection for storing
  doc files only works within a stage.  Thanks Laurent Brack for bringing
  it up and providing the repo.

- fix issue66: api endpoints now also respect --outside-url setting
  so that you can serve devpi from a subpath.  Thanks for Fabian
  Snovna for reporting and analysis.

- fix issue63: skip egg links that go to a directory (this requires
  doing a SVN checkout which devpi-server does not do).  Thanks
  Ken Jung for analyzing the problem.

- fix issue68: don't derive metadata from filename but instead
  look it up in metadata or submitted form.

- fix cache-invalidation when normalized_project_name != real_name
  (e.g. for Django but also many others). addresses issue59.

- add newline to simple list output for better human readability of the
  page (thanks Brandon Maister)

- make xmlrpc calls to pypi's changelog API use "requests" sessions 
  so that http proxies are respected there as well (fixes issue58).
  thanks to riehlm for identifying the problem and testing the fix.

- internally refactor and consolidate mocking against requests library

- --upgrade-state will upgrade now between major.minor/major.minor+1 changes.

1.2
----------------

- serve links to files on simple pages and index root as relative
  paths so that it works more nicely with proxy-pass server setups.
  fixes issue56.

- make devpi-server and devpi-common python3.3 compatible, addresses
  issue57

- use system http/s proxy settings from devpi-server.  fixes issue58.

- refactor locations to allow nginx serving static files more directly.
  Also updated nginx template accordingly.

- rework "--upgrade-state" to detect the state version of the server dir
  and create an appropriate virtualenv with a devpi-server install in order
  to export data, and then import that version.

- allow to use /user/index as indexserver url for pip/easy_install by
  redirecting non-json queries to /user/index/PROJ[/] to 
  /user/index/+simple/PROJ/

- fix submission of multi-value fields like "classifiers" or "platform"
  (previously they would be wrongly collapsed to become the last value of a list)

- fix normalization import/export issue: pypi names take precendence
  for defining the "real" name of a project.

- always store uploaded documentation with a version.  While 
  "devpi upload" will make sure to pass in the version, "setup.py upload_docs"
  will not pass in a version.  In the latter case, devpi-server assumes
  the documentation belongs to the highest yet registered release.
  This change requires exporting with devpi-1.1 and importing with devpi-1.2
  in order to properly store versioned docs internally.

- use types/url/metadata/validation functionality of new depdency devpi_common 

- internal cleanup using pytest-flakes

- make devpi-server use a proper UserAgent string

1.1
----------------

- systematically test pypi/mirror code against all 34K pypi projects
  so that we know that all http/https installable archive links that pypi offers 
  are correctly recognized by devpi-server's root/pypi index.

- if no pypi mirror state is known, devpi-server now calls
  pypi to obtain names/serials.  It will fail to start
  if no such initial connection is possible.  Once a first mirror
  state is known, subsequent devpi-server starts will
  not perform this initial query.

- speed up and make more reliable all operations on private packages which
  have no pypi.python.org release: we can now determine if a project
  exists on pypi and under which name exactly without
  remote queries or redirects to pypi.python.org.

- fix issue45: register/upload package names are now properly 
  validated and redirects take place if e.g. a project was
  registered as "name-sub" and "+simple/name_sub" is queried.

- new --upgrade-state command to allow for easy and safe
  in-place upgrading of server state.  This is not guranteed
  to be possible for all future releases which might require
  using --export with an older version and --import with a newer
  version.

- new --export/--import options to dump and import server contents:
  users, indexes, docs, release files and (test) attachments.
  Note that root/pypi (PyPI-caching information) will not be exported/imported.
  (maybe in the future if there is demand). 

- fix issue49: both push and import/export now support docfiles.  Note,
  however, that docfiles relate to a project as a whole and are not tied
  to a particular version.  This property is inherited from the PyPI
  standard upload_docs action and cannot be changed without interfering
  or replacing the upload_docs protocol of setuptools/sphinx.

- fix issue51: return 200 code if release file is successfully uploaded 
  but jenkins could not be triggered (previously returned 500)

- reject simple/NAME if NAME contains non-ascii characters
  (PEP426 naming rules)

- devpi-server now returns a X-DEVPI-API-VERSION and
  X-DEVPI-SERVER-VERSION header.  For future incompatible changes 
  these versions allow clients to reject interactions.

- also add ".serverversion" file and write it if it does not
  exist, and make devpi-server use it to verify if
  operating on a compatible server data layout, otherwise bail out.

- address issue43: --gendeploy now uses pip without --pre and
  explicitely instructs pip to install the exact same version 
  of devpi-server with which --gendeploy is issued.

- fix issue46 -- for GET /root/pypi/ only show a link to the
  simple page instead of computing "latest in-stage packages"
  which is only useful for devpi's user indices.

- fix issue37: upload with expired login causes proper 401


1.0
----------------

- rename "--datadir" to "serverdir" to better match
  the also picked up DEVPI_SERVERDIR environment variable.

- fix a strange effect in that sometimes tools ask to receive
  a package url with a "#md5=..." arriving at the server side.
  We now strip that part out before trying to serve the file.

- on startup don't create any initial indexes other 
  than the "root/pypi" pypi caching mirror.

- introduce ``--start``, ``--stop`` and ``--log`` commands for
  controling a background devpi-server run. (these commands
  previously were implemented with the devpi-client and the "server"
  sub command)

- fix issue27: provide full list of pypi names in root/pypi's simple
  view (and simple pages from inheriting indices)

- default to "eventlet" server when creating deployment with --gendeploy

- fix issue25: return 403 Forbidden when trying to delete the root user.

- fix name mangling issue for pypi-cache: "project_name*" is now matched
  correctly when a lookup for "project-name" happens.

- fix issue22: don't bypass CDN by default, rather provide an
  "--bypass-cdn" option to do it (in case you have cache-invalidation troubles)

- fix issue20 and fix issue23: normalize index specs internally ("/root/dev" ->
  "root/dev") and check if base indices exist.

- add Jenkins build job triggering for running the tests for a package
  through tox.

- inheritance cleanup: inherited versions for a project are now shadowed
  and not shown anymore with get_releaselinks() or in +simple pages
  if the "basename" is exactly shadowed.

- fix issue16: enrich projectconfig json with a "+shadow" file which
  lists shadowed "versions"

- initial wheel support: accept "whl" uploads and support caching 
  of whl files from pypi.python.org

- implemented internal push operation between devpi indexes

- show "docs" link if documentation has been uploaded

- pushing releases to pypi.python.org will now correctly 
  report the filetype/pyversion in the metadata.

- add setting of acl_upload for indexes.   Only the owning
  user and acl_upload users may upload releases, files 
  or documentation to an index.

- add --passwd USER option for setting a user's password server-side

- don't require email setting for creating users

0.9.4
----------------

- fix issue where lookups into subpages of the simple index
  (simple/NAME/VER) would not trigger a 404 as they should.

0.9.3
----------------

- fixed issue9: caching of packages where upstream provides no
  last-modified header now works.

- fixed issue8: only http/https archives are allowed and other
  schemes (such as ftp) are silently skipped

- added support for REST DELETE methods of projects and versions on an index

- added "argcomplete" support for tab completion on options
  (thanks to Anthon van der Neut)

0.9.2
----------------

- fix /USER/INDEXNAME root views to contain only latest in-stage packages

- make +api calls return bases so that "devpi use" can show them

0.9.1
----------------

- return 404 for submits to root/pypi

- properly sorted release file links on stage indexes

- "push" method on indexes for transfering release files to another
  pypi index

- properly handle urls from indexes with ~ and other special chars

- fix root/pypi and root/dev page serving in various cases

0.9.0
----------------

- implement more precise pypi.python.org CDN/caching invalidation
  technique, using the most recent PyPI API ("X-PYPI-LAST-SERIAL" 
  on simple pages and xmlrpc.list_packages_with_serial()).
  also simplify background tasks to become only one async 
  task doing both changelog checking and triggering updates.

- use a filesystem based storage mechanism instead of Redis

- prevent automatic decoding of gzip files in case of content encoding

- XXX preliminarily introduce new int/dev, int/prod indexes where int/dev 
  inherits packages from both int/prod and ext/pypi.  

- XXX introduce preliminary support for client-side "devpi" workflow tool

- allow uploads to int/dev

- if no crontab exists for a user, simply create one
  instead of erroring out.  Thanks Andi Albrecht.

- internal refactoring for better organisation of redis access


0.8.5
----------------

- re-fix issue6: tests and fixes for django-debug-toolbar
  where recursive scraping was accidentally triggered

- remove fine-grained http caching for now because caching 
  on the index level seems enough.  This avoids an issues that
  occured when installing icalendar and also some offline/online
  state change issues.  

- added a note to README for how to upgrade --gendeploy installs

- remove general dependency on virtualenv which 
  is only needed for --gendeploy.  Adapt docs accordingly.

- remove dependency on pip by shifting the relevant 
  scraping bits directly to _pip.py

0.8.4
----------------

- use pip's link parser rather than beautifulsoup
  to benefit from link parsing code tested out 
  and maintained in the wild.  Adapt README.

- skip a test if crontab command is not present

  (thanks Markus Zapke-Gruendemann)

- release 0.8.3 is not useable

0.8.2
------------------------------

- fix issue6 - some edge cases for link parsing uncovered
  by BeautifulSoup and CouchApp installs. Thanks Anton Baklanov.

- fix issue5 - require minimal versions for deps, thanks Andi Albrecht

- remove superflous include lines in MANIFEST.in


0.8.1
------------------------------

- fix: change gendeployed supervisord.conf  to not autostart
  processes on "devpi-ctl" invocations.  "devpi-ctl help"
  would autostart the processes after a shutdown which is
  not very intuitive.  This is actually compatible with the 
  documentation.

- refactor --gendeploy related code to be in gendeploy.py

- fix: fixate path of devpi-server in gendeployed configuration
  to point to the freshly installed devpi-server. also add
  a note to the README.

0.8
------------------------------

- introduce "--gendeploy=TARGETDIR" for generating a virtualenv
  directory with supervisor-based configuration in TARGETDIR/etc
  and a TARGETDIR/bin/devpi-ctl helper to control the running
  of devpi-server and redis-server processes.

- fix issue4: keep the "changelog" thread active across
  network/reachability errors.  Thanks Laurent Brack.

- use argparse instead of optparse, simplify and group options

- fix python2.6 and simplify logging configuration

0.7
---

-  Initial release
<|MERGE_RESOLUTION|>--- conflicted
+++ resolved
@@ -51,14 +51,12 @@
 - add new ``devpiserver_on_upload_sync`` plugin hook and use it to move the
   Jenkins triggering to the ``devpi-jenkins`` plugin.
 
-<<<<<<< HEAD
 - rename hooks: ``devpiserver_auth_credentials`` to
   ``devpiserver_get_credentials`` and ``devpiserver_run_commands`` to
   ``devpiserver_cmdline_run``.
-=======
+
 - add ``--hard-links`` option to use hard links for releases and doc zips
   during export.
->>>>>>> 55b708b9
 
 2.1.5
 ----------------
