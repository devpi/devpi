2.5.4 (Unreleased)
------------------

<<<<<<< HEAD
- fix issue296: try to fetch files from master again when requested, if there
  were checksum errors during replication
=======
- if a user can't be found during authentication (with ``setup.py upload`` for
  example), then the http return code is now 401 instead of 404.
>>>>>>> d40bd911

- fix issue293: push from root/pypi to another index is now supported
- fix issue265: ignore HTTP(S) proxies when checking if the server is
                already running.


2.5.3 (2015-11-23)
------------------

- fix a bug that resulted from accessing a non-existing project on 
  root/pypi where upstream does not contain the X-PYPI-LAST-SERIAL
  header usually.  Thanks Matthias Bach.

2.5.2 (2015-11-20)
------------------

- recognize "pex" for redirections of user/index/NAME to
  user/index/+simple/NAME just like we do with pip/setuptools.

- fix py2 incompatibility introduced with 2.5.1 where we used
  a unicode header and pyramid only likes str-headers.

2.5.1 (2015-11-20)
------------------

- fix issue289: fix simple page serving on replicas


2.5.0 (2015-11-19)
------------------

- fix a regression of 2.3.0 which would cause many write-transactions
  for mirrored simple-page entries that didn't change.  Previous to the fix,
  accesses to mirrored simple pages will result in a new
  write-transaction every 30 minutes if the page is accessed which
  is likely on a somewhat busy site.  If you running with replicas
  it is recommended to do an an export/import cycle to remove all 
  the unneccessary writes that were produced since devpi-server-2.3.0.
  They delay the setup of new replicas considerably.

- add info about pypi_whitelist on simple page when root/pypi is blocked for
  a project.

- replica simple-page serving will not unneccessarily wait for new 
  simple-page entries to arrive at the replication side if the master 
  does not return any changes in the initial simple-page request.
  Previously a replica would wait for the replication-thread to catch
  up even if no links changed.

- fix setup.py to work on py34 and with LANG="C" environments.
  Thanks Jason R. Coombs.

- fix issue284: allow users who are listed in acl_upload to delete packages


2.4.0 (2015-11-11)
------------------

- NOTE: devpi-server-2.4 is compatible to data from devpi-server-2.3 but
  not the other way round.  Once you run devpi-server-2.4 you can not go
  back. It's always a good idea to make a backup before trying a new version :)

- NOTE: if you use ``--logger-cfg`` with .yaml files you will need to
  install pyyaml yourself as devpi-server-2.4 dropped it as a direct
  dependency as it does not install for win32/python3.5 and is 
  not needed for devpi-server operations except for logging configuration.
  Specifying a ``*.json`` file always works.

- add timeout to replica requests

- fix issue275: improve error message when a serverdir exists but has no
  version

- improve testing mechanics and name normalization related to storing doczips

- refine keyfs to provide lazy deep readonly-views for
  dict/set/list/tuple types by default.  This introduces safety because
  users (including plugins) of keyfs-values can only write/modify a value
  by explicitly getting it with readonly=False (thereby deep copying it)
  and setting it with the transaction.  It also allows to avoid unnecessary
  copy-operations when just reading values.

- fix issue283: pypi cache didn't work for replicas.

- performance improvements for simple pages with lots of releases.
  this also changed the db layout of the caching from pypi.python.org mirrors
  but will seamlessly work on older data, see NOTE at top.

- add "--profile-requests=NUM" option which turns on per-request
  profiling and will print out after NUM requests are executed
  and then restart profiling.

- fix tests for pypy. We officially support pypy now.


2.3.1 (2015-09-14)
------------------

- fix issue272: require devpi-common >= 2.0.6

- recognize newly registered PyPI projects, now that we don't watch the
  PyPI changelog anymore


2.3.0 (2015-09-10)
------------------

- switched to semantic versioning. Only major revisions will ever require an
  export/import cycle.

- fix issue260: Log identical upload message on level "info"

- Log upload trigger message on level "warn"

- The PyPI changelog isn't watched for changes anymore.
  Instead we cache release data for 30 minutes, this can be adjusted with the
  ``--mirror-cache-expiry`` option.

- fix issue251: Require and validate the "X-DEVPI-SERIAL" from master in
  replica thread

- fix issue258: fix FileReplicationError representation for proper logging

- fix issue256: if a project removes all releases from pypi or the project is
  deleted on pypi, we get a 404 back. In that case we now return an empty list
  of releases instead of returning an UpstreamError.

- Change nginx template to serve HEAD in addition to GET requests of files
  directly instead of proxying to devpi-server

- make keyfs cache size configurable via "--keyfs-cache-size" option and
  increase the default size to improve performance for installations with many
  writes


2.2.2 (2015-07-09)
------------------

- make replica thread more robust by catching more exceptions

- Remove duplicates in plugin version info

- track timestamps for event processing and replication and expose in /+status

- implement devpiweb_get_status_info hook for devpi-web >= 2.4.0 status messages

- UPGRADE NOTE: if devpi-web is installed, you have to request
  ``application/json`` for ``/+status``, or you might get a html page.

- address issue246: refuse uploading release files if they do not
  contain the version that was transferred with the metadata of
  the upload request.

- fix issue248: prevent change of index type after creation


2.2.1 (2015-05-20)
------------------

- fix issue237: fix wrong initial replica setup which would prevent
  initialization.  Thanks Stephan Erb.


2.2.0 (2015-05-13)
------------------

- add "--no-events" option to postpone running events after import
  to server start

- add new ``devpiserver_get_credentials`` plugin hook to extract credentials
  from request

- fix issue216: use sha256 instead of md5 checksums for serving own files
  (BACKWARD INCOMPATIBLE: needs export/import)

- parse arbitrary checksums from PyPI in preparation for 
  a pending change on pypi.python.org which will see 
  it serving sha256 checksums only.

- fix debug logging to actually show debug logs
  (logging was not properly reconfigured)

- make logging fully configurable via a config yaml/json
  (e.g., log to an external syslog server)

- fix issue221: avoid looking at file entries who are not part of a project
  (because they got deleted)

- fix issue217: systematically avoid using bytes in persisted dictionaries 
  to avoid any py2/py3 bytes/unicode issue.

- show actual instead of prospective replica serial in master /+status page 

- fix issue165: make off-line serving more robust when we know there is
  a change but pypi is currently not reachable (just serve the old cached
  links and issue an error to the logs)

- fix flaky devpi-server "--start" startup detection which would
  previously assume success if another server was already running on
  the address/port we want to run on. 

- fix importing of indexes with custom_data and importing of
  documentation which follows uncommon package naming

- fix issue228: when a stage is deleted don't veriy if it was root/pypi
  because you cannot delete root/pypi anyway.

- fix issue232: pypi-refresh now works better for projects which have  
  have a non-nomalized projectname, and also works better across replication.

- add new ``devpiserver_indexconfig_defaults`` plugin hook to add key names for
  settings in the index configuration.

- add new ``devpiserver_on_upload_sync`` plugin hook and use it to move the
  Jenkins triggering to the ``devpi-jenkins`` plugin.

- rename hooks: ``devpiserver_auth_credentials`` to
  ``devpiserver_get_credentials`` and ``devpiserver_run_commands`` to
  ``devpiserver_cmdline_run``.

- add ``--hard-links`` option to use hard links for releases and doc zips
  during export.

- speed up detecting replica/master mismatches and let a replica
  instantly die if it talks to a master that doesn't match the
  master id the replica is operating for.


2.1.5 (2015-03-16)
------------------

- fix devpi-ldap issue17: the push command directly used the username instead
  of using a general permission check, that caused groups in acl_upload to not
  be honored.
- fix issue171: "devpi push" of an existing package fails on non volatile index
  and overwrites on volatile.
- before devpi-server 2.1.5 it was possible to upload multiple documentation
  zip files for the same package version if the filename differed in case, this
  broke export and replication of server state and the documentation view.
  Now the newest upload will be used and older ones ignored.

- fix issue217: try harder to avoid using "bytes" in python2 to allow
  py2/py3 master/replica setups and generally have more type-uniform bytes.


2.1.4
----------------

- fix issue214: the whitelisting code stopped inheritance too early.

- fix regression: easy_install went to the full simple project list for a
  non existing project.

- When uploading an existing version to a non-volatile index, it's now a
  no op instead of an error if the content is identical. If the content is
  different, it's still an error.

- Uploading documentation to non-volatile indexes is now protected the same
  way as packages.

- added code to allow filtering on packages with stable version numbers.

- Change nginx template to set the X-outside-url header based on the
  requested URL.  This makes it possible to connect by IP address when
  the server name is not in DNS.

2.1.3
----------------

- fix replication when files with identical name are later changed. This can
  happen with toxresults. These kind of errors are tracked and when a later
  changeset fixes them, the error is removed. The errors are exposed through
  the /+status view of replica servers.

- fix issue179: protect deletion of versions 

- fix issue176: better allow replicas to export their state by removing 
  an obsolete way of normalizing project names upon export (nowadays,
  project names should be normalized already and normalization
  is bound to change/be refined further for devpi-server-2.2)

- fix replication when a "volatile" file like egg-links from
  repositories are involved: a master will not re-fetch such files
  but rather use the existing one if the request comes from a replica.

2.1.2
----------------

- fix issue172: avoid traceback when user/index/name/version is accessed.

- fix issue170: ensure that we parse the prospective pip-6.0 user agent
  string properly so that using the username/index url works with pip.
  Thanks Donald Stufft and Florian Schulze.

- fix issue158: redirect to normalized projectname for all GET views.

- fix issue169: change /+status to expose "event_serial" as "the last
  event serial that was processed".  document "serial" and
  "event-serial" and also refine internals wrt to "event-serial" so that
  it means the "last serial for which events have been processed"

2.1.1
----------------

- fix replication issue reported by a customer: if a replica lags
  behind a master and a file was created and then deleted meanwhile,
  the replica would get stuck with a FileReplicationError.  We now
  let the master report a 410 GONE code so that the replica knows
  it can safely proceed because the file was deleted later anyways.

- generate "systemd" configuration example when "--gen-config" is issued.
  Thanks Pavel Sedlak.

- fix issue109: fix relative URLs in simple index pages and 404 errors on
  uploading toxresults and downloading files when serving under an outside URL
  with a sub path.  Thanks to Joe Holloway for detailed infos.

- drop limitation on maximum documentation size. Body size is now only
  controlled by frontends such as nginx. Thanks Stephan Erb.

- use newer version of virtualenv for jenkins trigger. Thank brunsgaard.

2.1.0
----------------

- make replication more precise: if a file cannot be replicated,
  fail with an error log and try again in a few seconds.
  This helps to maintain a consistent replica and discover 
  the potential remaining bugs in the replication code.

- add who/when metadata to release files, doczips and test results
  and preserve it during push operations so that any such file provides
  some history which can be visualized via the web-plugin.  The metadata
  is also exposed via the json API (/USER/INDEX/PROJECTNAME[/VERSION])

- fix issue113: provide json status information at /+status including roles 
  and replica polling status, UUIDs of the repository. See new
  server status docs for more info.

- support for external authentication plugins: new devpiserver_auth_user 
  hook which plugins can implement for user/password validation and
  for providing group membership.

- support groups for acl_upload via the ":GROUPNAME" syntax. This
  requires an external authentication plugin that provides group
  information.

- on replicas return auth status for "+api" requests 
  by relaying to the master instead of using own key.

- add "--restrict-modify" option to specify users/groups which can create,
  delete and modify users and indices.

- make master/replica configuration more permanent and a bit safer
  against accidental errors: introduce "--role=auto" option, defaulting
  to determine the role from a previous invocation or the presence of the
  "--master-url" option if there was no previous invocation.  Also verify
  that a replica talks to the same master UUID as with previous requests.

- replaced hack from nginx template which abused "try_files" in "location /"
  with the recommended "error_page"/"return" combo.
  Thanks Jürgen Hermann

- change command line option "--master" to "--master-url"

- fix issue97: remove already deprecated --upgrade 
  option in favor of just using --export/--import

- actually store UTC in last_modified attribute of release files instead of
  the local time disguising as UTC.  preserve last_modified when pushing 
  a release.  

- fix exception when a static resource can't be found.

- address issue152: return a proper 400 "not registered" message instead
  of 500 when a doczip is uploaded without prior registration.

- add OSX/launchd example configuration when "--gen-config" is issued.
  thanks Sean Fisk.

- fix replica proxying: don't pass original host header when relaying a
  modifying request from replica to master.

- fix export error when a private project doesnt exist on pypi

- fix pushing of a release when it contains multiple tox results.

- fix "refresh" button on simple pages on replica sites

- fix an internal link code issue possibly affecting strangeness
  or exceptions with test result links

- be more tolerant when different indexes have different project names 
  all mapping to the same canonical project name.

- fix issue161: allow "{pkgversion}" to be part of a jenkins url

2.0.6
----------------

- log version information of all found plugins on startup.

2.0.5
----------------

- fix issue145: restrict devpi_common dependency so that a future
  "pip install 'devpi-server<2.0'" has a higher chance of working.

- fix issue144: fix interaction with requests-2.4.0 -- 
  use new devpi-common-offered "Errors" enumeration to check for exceptions.

- add '*' as possible option for pypi_whitelist to whitelist all packages of
  an index at once. Refs issue110

- outside url now works with paths, so you can host a devpi server on something
  like http://example.com/foo/

- fix issue84: during upload: if a previously registered name diverges from a freshly
  submitted one take the previously registered one.  This can happen when uploading
  wheels and in other situations.

- fix issue132: during exporting use whatever name comes with the
  versiondata instead of trying too hard to assert consistency of different
  versions.

- fix issue130: fix deletion of users so that is properly deletes all
  indexes and projects and files on each index.

2.0.4
----------------

- fix issue139: adapt to a recent change in pypi which now serves
  under URLs using normalized project names instead of the "real" registered name
  Thanks Timothy Allen and others for sorting this out.
  
- fix issue129: fix __init__ provided version and add a test that it always matches
  the one which pkg_resources sees (which gets it effectively from setup.py)

2.0.3
----------------

- fix issue128: a basic auth challenge needs to be sent back on submit when no
  authorization headers are sent with the post request.

2.0.2
----------------

- fix issue120: link to "upgrade" section from main index page.

- preserve http reason string for setup.py submit through replica proxying

- proper error message when "devpi push X" uses an X that comes from 
  a base index or is not existent

- fix issue121: depend on py-1.4.23 to fix python3.4 compatibility
  for a venusian/py34/py interaction import oddity.

- fix issue126: handle deletion of pypi project cache entries correctly 
  (i.e. ones that are triggered by "refresh" on simple page).

- Add special handling of ":ANONYMOUS:" user in acl_upload to allow anonymous
  submit.

- fix nginx template so that when used in a replica setting the master
  always answers HEAD requests without nginx short-cirtcuiting it.

- increase internal cache size to improve performance when many indexes
  and projects are served.

2.0.1
----------------

- fix regression which prevented the basic authentication for the setuptools
  upload/register commands to fail. Thanks Florian Schulze.

- fix issue106: better error messages on upload failures.
  And better allow auto-registration when uploading release files.

2.0.0
----------------

- major revamp of the internal core of devpi to support
  replication (both master and server code), a plugin architecture
  with the new devpi-web plugin providing a new web interface.
  Mostly done by Florian Schulze and Holger Krekel.

- moved all html views except for files and the simple index to new
  devpi-web package. Thanks to Florian Schulze for the PR.

- implement issue103: By default if you register a package in an index,
  no lookup on pypi is made for that package anymore. You have to add the
  package to the pypi_whitelist of the index to let pypi releases be mixed in.
  This is to prevent malicious uploads on pypi to overwrite private packages.

- change json api to get rid of the different meaning of URLs with and
  without a trailing slash. "/{user}/" is now the same as "/user" and always
  lists indices.  "/{user}/{index}" and "/{user}/{index}/ now always
  lists the index config and the contained per-stage projects
  (not inherited ones).

- switch the wsgi app to use Pyramid and waitress for WSGI serving.

- don't refresh releaselinks from the mirroring thread but rather
  rely on the next access to do it.

- fix issue98: deleting a project config or a project version now accepts
  names which map to the canonical name of a project.

- fix issue82 and fix issue81: root/pypi now provides the same
  attributes as normal indexes and results in a 409 MethodNotAllowed
  http code when trying to change the config.

- fix issue91: make serverport available as well. Thanks David Bonner.

- fix issue100: support large file uploads.  As we switched away from 
  bottle to pyramid, the body-size limit is gone.

- fix issue99: make "devpi-server --start" etc work when devpi-server
  is not itself on PATH (by using sys.argv[0] for finding the binary)

- fix issue84: uploading of wheels where the registered package name 
  has an underscore works despite a wheel's metadata carrying
  hyphens instead.  At submit-file time we now lookup the registered
  name and use that instead of assuming the one coming with the wheel
  is the correct one.

- add refresh button on root/pypi project simple index pages which clears the
  internal cache to force a refetch from PyPI.

- implement issue75: We use the custom X-Devpi-Auth header for authentication
  now, instead of overwriting the Authentication header.

- added experimental support for using client certificates when running as a
  replica of a server running behind a proxy

1.2.2
----------------

- fix issue78: create less directories for pypi package files by
  splitting the md5 part into two. Avoids TooManyLinks errors in
  large installations.

- fix --stop on windows.  Thanks to Christian Ullrich for the PR.

- fix issue79: interoperate with pip-1.5 by interpreting accept
  header as "*/*" as html_preferred.  Thanks Richard Jones.

- use latest virtualenv-1.11.2 when bootstrapping on jenkins

- fix issue89: adapt for bottle changes in 0.12.1.  Thanks 
  Alexey Sveshnikov.

1.2.1
----------------

- fix an import issue for doc files which were wrongly tied to a newer
  version of a base index. now version "auto" detection for storing
  doc files only works within a stage.  Thanks Laurent Brack for bringing
  it up and providing the repo.

- fix issue66: api endpoints now also respect --outside-url setting
  so that you can serve devpi from a subpath.  Thanks for Fabian
  Snovna for reporting and analysis.

- fix issue63: skip egg links that go to a directory (this requires
  doing a SVN checkout which devpi-server does not do).  Thanks
  Ken Jung for analyzing the problem.

- fix issue68: don't derive metadata from filename but instead
  look it up in metadata or submitted form.

- fix cache-invalidation when normalized_project_name != real_name
  (e.g. for Django but also many others). addresses issue59.

- add newline to simple list output for better human readability of the
  page (thanks Brandon Maister)

- make xmlrpc calls to pypi's changelog API use "requests" sessions 
  so that http proxies are respected there as well (fixes issue58).
  thanks to riehlm for identifying the problem and testing the fix.

- internally refactor and consolidate mocking against requests library

- --upgrade-state will upgrade now between major.minor/major.minor+1 changes.

1.2
----------------

- serve links to files on simple pages and index root as relative
  paths so that it works more nicely with proxy-pass server setups.
  fixes issue56.

- make devpi-server and devpi-common python3.3 compatible, addresses
  issue57

- use system http/s proxy settings from devpi-server.  fixes issue58.

- refactor locations to allow nginx serving static files more directly.
  Also updated nginx template accordingly.

- rework "--upgrade-state" to detect the state version of the server dir
  and create an appropriate virtualenv with a devpi-server install in order
  to export data, and then import that version.

- allow to use /user/index as indexserver url for pip/easy_install by
  redirecting non-json queries to /user/index/PROJ[/] to 
  /user/index/+simple/PROJ/

- fix submission of multi-value fields like "classifiers" or "platform"
  (previously they would be wrongly collapsed to become the last value of a list)

- fix normalization import/export issue: pypi names take precendence
  for defining the "real" name of a project.

- always store uploaded documentation with a version.  While 
  "devpi upload" will make sure to pass in the version, "setup.py upload_docs"
  will not pass in a version.  In the latter case, devpi-server assumes
  the documentation belongs to the highest yet registered release.
  This change requires exporting with devpi-1.1 and importing with devpi-1.2
  in order to properly store versioned docs internally.

- use types/url/metadata/validation functionality of new depdency devpi_common 

- internal cleanup using pytest-flakes

- make devpi-server use a proper UserAgent string

1.1
----------------

- systematically test pypi/mirror code against all 34K pypi projects
  so that we know that all http/https installable archive links that pypi offers 
  are correctly recognized by devpi-server's root/pypi index.

- if no pypi mirror state is known, devpi-server now calls
  pypi to obtain names/serials.  It will fail to start
  if no such initial connection is possible.  Once a first mirror
  state is known, subsequent devpi-server starts will
  not perform this initial query.

- speed up and make more reliable all operations on private packages which
  have no pypi.python.org release: we can now determine if a project
  exists on pypi and under which name exactly without
  remote queries or redirects to pypi.python.org.

- fix issue45: register/upload package names are now properly 
  validated and redirects take place if e.g. a project was
  registered as "name-sub" and "+simple/name_sub" is queried.

- new --upgrade-state command to allow for easy and safe
  in-place upgrading of server state.  This is not guranteed
  to be possible for all future releases which might require
  using --export with an older version and --import with a newer
  version.

- new --export/--import options to dump and import server contents:
  users, indexes, docs, release files and (test) attachments.
  Note that root/pypi (PyPI-caching information) will not be exported/imported.
  (maybe in the future if there is demand). 

- fix issue49: both push and import/export now support docfiles.  Note,
  however, that docfiles relate to a project as a whole and are not tied
  to a particular version.  This property is inherited from the PyPI
  standard upload_docs action and cannot be changed without interfering
  or replacing the upload_docs protocol of setuptools/sphinx.

- fix issue51: return 200 code if release file is successfully uploaded 
  but jenkins could not be triggered (previously returned 500)

- reject simple/NAME if NAME contains non-ascii characters
  (PEP426 naming rules)

- devpi-server now returns a X-DEVPI-API-VERSION and
  X-DEVPI-SERVER-VERSION header.  For future incompatible changes 
  these versions allow clients to reject interactions.

- also add ".serverversion" file and write it if it does not
  exist, and make devpi-server use it to verify if
  operating on a compatible server data layout, otherwise bail out.

- address issue43: --gendeploy now uses pip without --pre and
  explicitely instructs pip to install the exact same version 
  of devpi-server with which --gendeploy is issued.

- fix issue46 -- for GET /root/pypi/ only show a link to the
  simple page instead of computing "latest in-stage packages"
  which is only useful for devpi's user indices.

- fix issue37: upload with expired login causes proper 401


1.0
----------------

- rename "--datadir" to "serverdir" to better match
  the also picked up DEVPI_SERVERDIR environment variable.

- fix a strange effect in that sometimes tools ask to receive
  a package url with a "#md5=..." arriving at the server side.
  We now strip that part out before trying to serve the file.

- on startup don't create any initial indexes other 
  than the "root/pypi" pypi caching mirror.

- introduce ``--start``, ``--stop`` and ``--log`` commands for
  controling a background devpi-server run. (these commands
  previously were implemented with the devpi-client and the "server"
  sub command)

- fix issue27: provide full list of pypi names in root/pypi's simple
  view (and simple pages from inheriting indices)

- default to "eventlet" server when creating deployment with --gendeploy

- fix issue25: return 403 Forbidden when trying to delete the root user.

- fix name mangling issue for pypi-cache: "project_name*" is now matched
  correctly when a lookup for "project-name" happens.

- fix issue22: don't bypass CDN by default, rather provide an
  "--bypass-cdn" option to do it (in case you have cache-invalidation troubles)

- fix issue20 and fix issue23: normalize index specs internally ("/root/dev" ->
  "root/dev") and check if base indices exist.

- add Jenkins build job triggering for running the tests for a package
  through tox.

- inheritance cleanup: inherited versions for a project are now shadowed
  and not shown anymore with get_releaselinks() or in +simple pages
  if the "basename" is exactly shadowed.

- fix issue16: enrich projectconfig json with a "+shadow" file which
  lists shadowed "versions"

- initial wheel support: accept "whl" uploads and support caching 
  of whl files from pypi.python.org

- implemented internal push operation between devpi indexes

- show "docs" link if documentation has been uploaded

- pushing releases to pypi.python.org will now correctly 
  report the filetype/pyversion in the metadata.

- add setting of acl_upload for indexes.   Only the owning
  user and acl_upload users may upload releases, files 
  or documentation to an index.

- add --passwd USER option for setting a user's password server-side

- don't require email setting for creating users

0.9.4
----------------

- fix issue where lookups into subpages of the simple index
  (simple/NAME/VER) would not trigger a 404 as they should.

0.9.3
----------------

- fixed issue9: caching of packages where upstream provides no
  last-modified header now works.

- fixed issue8: only http/https archives are allowed and other
  schemes (such as ftp) are silently skipped

- added support for REST DELETE methods of projects and versions on an index

- added "argcomplete" support for tab completion on options
  (thanks to Anthon van der Neut)

0.9.2
----------------

- fix /USER/INDEXNAME root views to contain only latest in-stage packages

- make +api calls return bases so that "devpi use" can show them

0.9.1
----------------

- return 404 for submits to root/pypi

- properly sorted release file links on stage indexes

- "push" method on indexes for transfering release files to another
  pypi index

- properly handle urls from indexes with ~ and other special chars

- fix root/pypi and root/dev page serving in various cases

0.9.0
----------------

- implement more precise pypi.python.org CDN/caching invalidation
  technique, using the most recent PyPI API ("X-PYPI-LAST-SERIAL" 
  on simple pages and xmlrpc.list_packages_with_serial()).
  also simplify background tasks to become only one async 
  task doing both changelog checking and triggering updates.

- use a filesystem based storage mechanism instead of Redis

- prevent automatic decoding of gzip files in case of content encoding

- XXX preliminarily introduce new int/dev, int/prod indexes where int/dev 
  inherits packages from both int/prod and ext/pypi.  

- XXX introduce preliminary support for client-side "devpi" workflow tool

- allow uploads to int/dev

- if no crontab exists for a user, simply create one
  instead of erroring out.  Thanks Andi Albrecht.

- internal refactoring for better organisation of redis access


0.8.5
----------------

- re-fix issue6: tests and fixes for django-debug-toolbar
  where recursive scraping was accidentally triggered

- remove fine-grained http caching for now because caching 
  on the index level seems enough.  This avoids an issues that
  occured when installing icalendar and also some offline/online
  state change issues.  

- added a note to README for how to upgrade --gendeploy installs

- remove general dependency on virtualenv which 
  is only needed for --gendeploy.  Adapt docs accordingly.

- remove dependency on pip by shifting the relevant 
  scraping bits directly to _pip.py

0.8.4
----------------

- use pip's link parser rather than beautifulsoup
  to benefit from link parsing code tested out 
  and maintained in the wild.  Adapt README.

- skip a test if crontab command is not present

  (thanks Markus Zapke-Gruendemann)

- release 0.8.3 is not useable

0.8.2
------------------------------

- fix issue6 - some edge cases for link parsing uncovered
  by BeautifulSoup and CouchApp installs. Thanks Anton Baklanov.

- fix issue5 - require minimal versions for deps, thanks Andi Albrecht

- remove superflous include lines in MANIFEST.in


0.8.1
------------------------------

- fix: change gendeployed supervisord.conf  to not autostart
  processes on "devpi-ctl" invocations.  "devpi-ctl help"
  would autostart the processes after a shutdown which is
  not very intuitive.  This is actually compatible with the 
  documentation.

- refactor --gendeploy related code to be in gendeploy.py

- fix: fixate path of devpi-server in gendeployed configuration
  to point to the freshly installed devpi-server. also add
  a note to the README.

0.8
------------------------------

- introduce "--gendeploy=TARGETDIR" for generating a virtualenv
  directory with supervisor-based configuration in TARGETDIR/etc
  and a TARGETDIR/bin/devpi-ctl helper to control the running
  of devpi-server and redis-server processes.

- fix issue4: keep the "changelog" thread active across
  network/reachability errors.  Thanks Laurent Brack.

- use argparse instead of optparse, simplify and group options

- fix python2.6 and simplify logging configuration

0.7
---

-  Initial release
<|MERGE_RESOLUTION|>--- conflicted
+++ resolved
@@ -1,13 +1,11 @@
 2.5.4 (Unreleased)
 ------------------
 
-<<<<<<< HEAD
 - fix issue296: try to fetch files from master again when requested, if there
-  were checksum errors during replication
-=======
+  were checksum errors during replication.
+
 - if a user can't be found during authentication (with ``setup.py upload`` for
   example), then the http return code is now 401 instead of 404.
->>>>>>> d40bd911
 
 - fix issue293: push from root/pypi to another index is now supported
 - fix issue265: ignore HTTP(S) proxies when checking if the server is
