2.2.2.dev0
----------------

- make replica thread more robust by catching more exceptions

<<<<<<< HEAD
- track timestamps for event processing and replication and expose in /+status

- implement devpiweb_get_status_info hook for devpi-web >= 2.4.0 status messages

- UPGRADE NOTE: if devpi-web is installed, you have to request
  ``application/json`` for ``/+status``, or you might get a html page.
=======
- Remove duplicates in plugin version info
>>>>>>> 9cef8699


2.2.1
----------------

- fix issue237: fix wrong initial replica setup which would prevent
  initialization.  Thanks Stephan Erb.


2.2.0
----------------

- add "--no-events" option to postpone running events after import
  to server start

- add new ``devpiserver_get_credentials`` plugin hook to extract credentials
  from request

- fix issue216: use sha256 instead of md5 checksums for serving own files
  (BACKWARD INCOMPATIBLE: needs export/import)

- parse arbitrary checksums from PyPI in preparation for 
  a pending change on pypi.python.org which will see 
  it serving sha256 checksums only.

- fix debug logging to actually show debug logs
  (logging was not properly reconfigured)

- make logging fully configurable via a config yaml/json
  (e.g., log to an external syslog server)

- fix issue221: avoid looking at file entries who are not part of a project
  (because they got deleted)

- fix issue217: systematically avoid using bytes in persisted dictionaries 
  to avoid any py2/py3 bytes/unicode issue.

- show actual instead of prospective replica serial in master /+status page 

- fix issue165: make off-line serving more robust when we know there is
  a change but pypi is currently not reachable (just serve the old cached
  links and issue an error to the logs)

- fix flaky devpi-server "--start" startup detection which would
  previously assume success if another server was already running on
  the address/port we want to run on. 

- fix importing of indexes with custom_data and importing of
  documentation which follows uncommon package naming

- fix issue228: when a stage is deleted don't veriy if it was root/pypi
  because you cannot delete root/pypi anyway.

- fix issue232: pypi-refresh now works better for projects which have  
  have a non-nomalized projectname, and also works better across replication.

- add new ``devpiserver_indexconfig_defaults`` plugin hook to add key names for
  settings in the index configuration.

- add new ``devpiserver_on_upload_sync`` plugin hook and use it to move the
  Jenkins triggering to the ``devpi-jenkins`` plugin.

- rename hooks: ``devpiserver_auth_credentials`` to
  ``devpiserver_get_credentials`` and ``devpiserver_run_commands`` to
  ``devpiserver_cmdline_run``.

- add ``--hard-links`` option to use hard links for releases and doc zips
  during export.

- speed up detecting replica/master mismatches and let a replica
  instantly die if it talks to a master that doesn't match the
  master id the replica is operating for.


2.1.5
----------------

- fix devpi-ldap issue17: the push command directly used the username instead
  of using a general permission check, that caused groups in acl_upload to not
  be honored.
- fix issue171: "devpi push" of an existing package fails on non volatile index
  and overwrites on volatile.
- before devpi-server 2.1.5 it was possible to upload multiple documentation
  zip files for the same package version if the filename differed in case, this
  broke export and replication of server state and the documentation view.
  Now the newest upload will be used and older ones ignored.

- fix issue217: try harder to avoid using "bytes" in python2 to allow
  py2/py3 master/replica setups and generally have more type-uniform bytes.


2.1.4
----------------

- fix issue214: the whitelisting code stopped inheritance too early.

- fix regression: easy_install went to the full simple project list for a
  non existing project.

- When uploading an existing version to a non-volatile index, it's now a
  no op instead of an error if the content is identical. If the content is
  different, it's still an error.

- Uploading documentation to non-volatile indexes is now protected the same
  way as packages.

- added code to allow filtering on packages with stable version numbers.

- Change nginx template to set the X-outside-url header based on the
  requested URL.  This makes it possible to connect by IP address when
  the server name is not in DNS.

2.1.3
----------------

- fix replication when files with identical name are later changed. This can
  happen with toxresults. These kind of errors are tracked and when a later
  changeset fixes them, the error is removed. The errors are exposed through
  the /+status view of replica servers.

- fix issue179: protect deletion of versions 

- fix issue176: better allow replicas to export their state by removing 
  an obsolete way of normalizing project names upon export (nowadays,
  project names should be normalized already and normalization
  is bound to change/be refined further for devpi-server-2.2)

- fix replication when a "volatile" file like egg-links from
  repositories are involved: a master will not re-fetch such files
  but rather use the existing one if the request comes from a replica.

2.1.2
----------------

- fix issue172: avoid traceback when user/index/name/version is accessed.

- fix issue170: ensure that we parse the prospective pip-6.0 user agent
  string properly so that using the username/index url works with pip.
  Thanks Donald Stufft and Florian Schulze.

- fix issue158: redirect to normalized projectname for all GET views.

- fix issue169: change /+status to expose "event_serial" as "the last
  event serial that was processed".  document "serial" and
  "event-serial" and also refine internals wrt to "event-serial" so that
  it means the "last serial for which events have been processed"

2.1.1
----------------

- fix replication issue reported by a customer: if a replica lags
  behind a master and a file was created and then deleted meanwhile,
  the replica would get stuck with a FileReplicationError.  We now
  let the master report a 410 GONE code so that the replica knows
  it can safely proceed because the file was deleted later anyways.

- generate "systemd" configuration example when "--gen-config" is issued.
  Thanks Pavel Sedlak.

- fix issue109: fix relative URLs in simple index pages and 404 errors on
  uploading toxresults and downloading files when serving under an outside URL
  with a sub path.  Thanks to Joe Holloway for detailed infos.

- drop limitation on maximum documentation size. Body size is now only
  controlled by frontends such as nginx. Thanks Stephan Erb.

- use newer version of virtualenv for jenkins trigger. Thank brunsgaard.

2.1.0
----------------

- make replication more precise: if a file cannot be replicated,
  fail with an error log and try again in a few seconds.
  This helps to maintain a consistent replica and discover 
  the potential remaining bugs in the replication code.

- add who/when metadata to release files, doczips and test results
  and preserve it during push operations so that any such file provides
  some history which can be visualized via the web-plugin.  The metadata
  is also exposed via the json API (/USER/INDEX/PROJECTNAME[/VERSION])

- fix issue113: provide json status information at /+status including roles 
  and replica polling status, UUIDs of the repository. See new
  server status docs for more info.

- support for external authentication plugins: new devpiserver_auth_user 
  hook which plugins can implement for user/password validation and
  for providing group membership.

- support groups for acl_upload via the ":GROUPNAME" syntax. This
  requires an external authentication plugin that provides group
  information.

- on replicas return auth status for "+api" requests 
  by relaying to the master instead of using own key.

- add "--restrict-modify" option to specify users/groups which can create,
  delete and modify users and indices.

- make master/replica configuration more permanent and a bit safer
  against accidental errors: introduce "--role=auto" option, defaulting
  to determine the role from a previous invocation or the presence of the
  "--master-url" option if there was no previous invocation.  Also verify
  that a replica talks to the same master UUID as with previous requests.

- replaced hack from nginx template which abused "try_files" in "location /"
  with the recommended "error_page"/"return" combo.
  Thanks Jürgen Hermann

- change command line option "--master" to "--master-url"

- fix issue97: remove already deprecated --upgrade 
  option in favor of just using --export/--import

- actually store UTC in last_modified attribute of release files instead of
  the local time disguising as UTC.  preserve last_modified when pushing 
  a release.  

- fix exception when a static resource can't be found.

- address issue152: return a proper 400 "not registered" message instead
  of 500 when a doczip is uploaded without prior registration.

- add OSX/launchd example configuration when "--gen-config" is issued.
  thanks Sean Fisk.

- fix replica proxying: don't pass original host header when relaying a
  modifying request from replica to master.

- fix export error when a private project doesnt exist on pypi

- fix pushing of a release when it contains multiple tox results.

- fix "refresh" button on simple pages on replica sites

- fix an internal link code issue possibly affecting strangeness
  or exceptions with test result links

- be more tolerant when different indexes have different project names 
  all mapping to the same canonical project name.

- fix issue161: allow "{pkgversion}" to be part of a jenkins url

2.0.6
----------------

- log version information of all found plugins on startup.

2.0.5
----------------

- fix issue145: restrict devpi_common dependency so that a future
  "pip install 'devpi-server<2.0'" has a higher chance of working.

- fix issue144: fix interaction with requests-2.4.0 -- 
  use new devpi-common-offered "Errors" enumeration to check for exceptions.

- add '*' as possible option for pypi_whitelist to whitelist all packages of
  an index at once. Refs issue110

- outside url now works with paths, so you can host a devpi server on something
  like http://example.com/foo/

- fix issue84: during upload: if a previously registered name diverges from a freshly
  submitted one take the previously registered one.  This can happen when uploading
  wheels and in other situations.

- fix issue132: during exporting use whatever name comes with the
  versiondata instead of trying too hard to assert consistency of different
  versions.

- fix issue130: fix deletion of users so that is properly deletes all
  indexes and projects and files on each index.

2.0.4
----------------

- fix issue139: adapt to a recent change in pypi which now serves
  under URLs using normalized project names instead of the "real" registered name
  Thanks Timothy Allen and others for sorting this out.
  
- fix issue129: fix __init__ provided version and add a test that it always matches
  the one which pkg_resources sees (which gets it effectively from setup.py)

2.0.3
----------------

- fix issue128: a basic auth challenge needs to be sent back on submit when no
  authorization headers are sent with the post request.

2.0.2
----------------

- fix issue120: link to "upgrade" section from main index page.

- preserve http reason string for setup.py submit through replica proxying

- proper error message when "devpi push X" uses an X that comes from 
  a base index or is not existent

- fix issue121: depend on py-1.4.23 to fix python3.4 compatibility
  for a venusian/py34/py interaction import oddity.

- fix issue126: handle deletion of pypi project cache entries correctly 
  (i.e. ones that are triggered by "refresh" on simple page).

- Add special handling of ":ANONYMOUS:" user in acl_upload to allow anonymous
  submit.

- fix nginx template so that when used in a replica setting the master
  always answers HEAD requests without nginx short-cirtcuiting it.

- increase internal cache size to improve performance when many indexes
  and projects are served.

2.0.1
----------------

- fix regression which prevented the basic authentication for the setuptools
  upload/register commands to fail. Thanks Florian Schulze.

- fix issue106: better error messages on upload failures.
  And better allow auto-registration when uploading release files.

2.0.0
----------------

- major revamp of the internal core of devpi to support
  replication (both master and server code), a plugin architecture
  with the new devpi-web plugin providing a new web interface.
  Mostly done by Florian Schulze and Holger Krekel.

- moved all html views except for files and the simple index to new
  devpi-web package. Thanks to Florian Schulze for the PR.

- implement issue103: By default if you register a package in an index,
  no lookup on pypi is made for that package anymore. You have to add the
  package to the pypi_whitelist of the index to let pypi releases be mixed in.
  This is to prevent malicious uploads on pypi to overwrite private packages.

- change json api to get rid of the different meaning of URLs with and
  without a trailing slash. "/{user}/" is now the same as "/user" and always
  lists indices.  "/{user}/{index}" and "/{user}/{index}/ now always
  lists the index config and the contained per-stage projects
  (not inherited ones).

- switch the wsgi app to use Pyramid and waitress for WSGI serving.

- don't refresh releaselinks from the mirroring thread but rather
  rely on the next access to do it.

- fix issue98: deleting a project config or a project version now accepts
  names which map to the canonical name of a project.

- fix issue82 and fix issue81: root/pypi now provides the same
  attributes as normal indexes and results in a 409 MethodNotAllowed
  http code when trying to change the config.

- fix issue91: make serverport available as well. Thanks David Bonner.

- fix issue100: support large file uploads.  As we switched away from 
  bottle to pyramid, the body-size limit is gone.

- fix issue99: make "devpi-server --start" etc work when devpi-server
  is not itself on PATH (by using sys.argv[0] for finding the binary)

- fix issue84: uploading of wheels where the registered package name 
  has an underscore works despite a wheel's metadata carrying
  hyphens instead.  At submit-file time we now lookup the registered
  name and use that instead of assuming the one coming with the wheel
  is the correct one.

- add refresh button on root/pypi project simple index pages which clears the
  internal cache to force a refetch from PyPI.

- implement issue75: We use the custom X-Devpi-Auth header for authentication
  now, instead of overwriting the Authentication header.

- added experimental support for using client certificates when running as a
  replica of a server running behind a proxy

1.2.2
----------------

- fix issue78: create less directories for pypi package files by
  splitting the md5 part into two. Avoids TooManyLinks errors in
  large installations.

- fix --stop on windows.  Thanks to Christian Ullrich for the PR.

- fix issue79: interoperate with pip-1.5 by interpreting accept
  header as "*/*" as html_preferred.  Thanks Richard Jones.

- use latest virtualenv-1.11.2 when bootstrapping on jenkins

- fix issue89: adapt for bottle changes in 0.12.1.  Thanks 
  Alexey Sveshnikov.

1.2.1
----------------

- fix an import issue for doc files which were wrongly tied to a newer
  version of a base index. now version "auto" detection for storing
  doc files only works within a stage.  Thanks Laurent Brack for bringing
  it up and providing the repo.

- fix issue66: api endpoints now also respect --outside-url setting
  so that you can serve devpi from a subpath.  Thanks for Fabian
  Snovna for reporting and analysis.

- fix issue63: skip egg links that go to a directory (this requires
  doing a SVN checkout which devpi-server does not do).  Thanks
  Ken Jung for analyzing the problem.

- fix issue68: don't derive metadata from filename but instead
  look it up in metadata or submitted form.

- fix cache-invalidation when normalized_project_name != real_name
  (e.g. for Django but also many others). addresses issue59.

- add newline to simple list output for better human readability of the
  page (thanks Brandon Maister)

- make xmlrpc calls to pypi's changelog API use "requests" sessions 
  so that http proxies are respected there as well (fixes issue58).
  thanks to riehlm for identifying the problem and testing the fix.

- internally refactor and consolidate mocking against requests library

- --upgrade-state will upgrade now between major.minor/major.minor+1 changes.

1.2
----------------

- serve links to files on simple pages and index root as relative
  paths so that it works more nicely with proxy-pass server setups.
  fixes issue56.

- make devpi-server and devpi-common python3.3 compatible, addresses
  issue57

- use system http/s proxy settings from devpi-server.  fixes issue58.

- refactor locations to allow nginx serving static files more directly.
  Also updated nginx template accordingly.

- rework "--upgrade-state" to detect the state version of the server dir
  and create an appropriate virtualenv with a devpi-server install in order
  to export data, and then import that version.

- allow to use /user/index as indexserver url for pip/easy_install by
  redirecting non-json queries to /user/index/PROJ[/] to 
  /user/index/+simple/PROJ/

- fix submission of multi-value fields like "classifiers" or "platform"
  (previously they would be wrongly collapsed to become the last value of a list)

- fix normalization import/export issue: pypi names take precendence
  for defining the "real" name of a project.

- always store uploaded documentation with a version.  While 
  "devpi upload" will make sure to pass in the version, "setup.py upload_docs"
  will not pass in a version.  In the latter case, devpi-server assumes
  the documentation belongs to the highest yet registered release.
  This change requires exporting with devpi-1.1 and importing with devpi-1.2
  in order to properly store versioned docs internally.

- use types/url/metadata/validation functionality of new depdency devpi_common 

- internal cleanup using pytest-flakes

- make devpi-server use a proper UserAgent string

1.1
----------------

- systematically test pypi/mirror code against all 34K pypi projects
  so that we know that all http/https installable archive links that pypi offers 
  are correctly recognized by devpi-server's root/pypi index.

- if no pypi mirror state is known, devpi-server now calls
  pypi to obtain names/serials.  It will fail to start
  if no such initial connection is possible.  Once a first mirror
  state is known, subsequent devpi-server starts will
  not perform this initial query.

- speed up and make more reliable all operations on private packages which
  have no pypi.python.org release: we can now determine if a project
  exists on pypi and under which name exactly without
  remote queries or redirects to pypi.python.org.

- fix issue45: register/upload package names are now properly 
  validated and redirects take place if e.g. a project was
  registered as "name-sub" and "+simple/name_sub" is queried.

- new --upgrade-state command to allow for easy and safe
  in-place upgrading of server state.  This is not guranteed
  to be possible for all future releases which might require
  using --export with an older version and --import with a newer
  version.

- new --export/--import options to dump and import server contents:
  users, indexes, docs, release files and (test) attachments.
  Note that root/pypi (PyPI-caching information) will not be exported/imported.
  (maybe in the future if there is demand). 

- fix issue49: both push and import/export now support docfiles.  Note,
  however, that docfiles relate to a project as a whole and are not tied
  to a particular version.  This property is inherited from the PyPI
  standard upload_docs action and cannot be changed without interfering
  or replacing the upload_docs protocol of setuptools/sphinx.

- fix issue51: return 200 code if release file is successfully uploaded 
  but jenkins could not be triggered (previously returned 500)

- reject simple/NAME if NAME contains non-ascii characters
  (PEP426 naming rules)

- devpi-server now returns a X-DEVPI-API-VERSION and
  X-DEVPI-SERVER-VERSION header.  For future incompatible changes 
  these versions allow clients to reject interactions.

- also add ".serverversion" file and write it if it does not
  exist, and make devpi-server use it to verify if
  operating on a compatible server data layout, otherwise bail out.

- address issue43: --gendeploy now uses pip without --pre and
  explicitely instructs pip to install the exact same version 
  of devpi-server with which --gendeploy is issued.

- fix issue46 -- for GET /root/pypi/ only show a link to the
  simple page instead of computing "latest in-stage packages"
  which is only useful for devpi's user indices.

- fix issue37: upload with expired login causes proper 401


1.0
----------------

- rename "--datadir" to "serverdir" to better match
  the also picked up DEVPI_SERVERDIR environment variable.

- fix a strange effect in that sometimes tools ask to receive
  a package url with a "#md5=..." arriving at the server side.
  We now strip that part out before trying to serve the file.

- on startup don't create any initial indexes other 
  than the "root/pypi" pypi caching mirror.

- introduce ``--start``, ``--stop`` and ``--log`` commands for
  controling a background devpi-server run. (these commands
  previously were implemented with the devpi-client and the "server"
  sub command)

- fix issue27: provide full list of pypi names in root/pypi's simple
  view (and simple pages from inheriting indices)

- default to "eventlet" server when creating deployment with --gendeploy

- fix issue25: return 403 Forbidden when trying to delete the root user.

- fix name mangling issue for pypi-cache: "project_name*" is now matched
  correctly when a lookup for "project-name" happens.

- fix issue22: don't bypass CDN by default, rather provide an
  "--bypass-cdn" option to do it (in case you have cache-invalidation troubles)

- fix issue20 and fix issue23: normalize index specs internally ("/root/dev" ->
  "root/dev") and check if base indices exist.

- add Jenkins build job triggering for running the tests for a package
  through tox.

- inheritance cleanup: inherited versions for a project are now shadowed
  and not shown anymore with get_releaselinks() or in +simple pages
  if the "basename" is exactly shadowed.

- fix issue16: enrich projectconfig json with a "+shadow" file which
  lists shadowed "versions"

- initial wheel support: accept "whl" uploads and support caching 
  of whl files from pypi.python.org

- implemented internal push operation between devpi indexes

- show "docs" link if documentation has been uploaded

- pushing releases to pypi.python.org will now correctly 
  report the filetype/pyversion in the metadata.

- add setting of acl_upload for indexes.   Only the owning
  user and acl_upload users may upload releases, files 
  or documentation to an index.

- add --passwd USER option for setting a user's password server-side

- don't require email setting for creating users

0.9.4
----------------

- fix issue where lookups into subpages of the simple index
  (simple/NAME/VER) would not trigger a 404 as they should.

0.9.3
----------------

- fixed issue9: caching of packages where upstream provides no
  last-modified header now works.

- fixed issue8: only http/https archives are allowed and other
  schemes (such as ftp) are silently skipped

- added support for REST DELETE methods of projects and versions on an index

- added "argcomplete" support for tab completion on options
  (thanks to Anthon van der Neut)

0.9.2
----------------

- fix /USER/INDEXNAME root views to contain only latest in-stage packages

- make +api calls return bases so that "devpi use" can show them

0.9.1
----------------

- return 404 for submits to root/pypi

- properly sorted release file links on stage indexes

- "push" method on indexes for transfering release files to another
  pypi index

- properly handle urls from indexes with ~ and other special chars

- fix root/pypi and root/dev page serving in various cases

0.9.0
----------------

- implement more precise pypi.python.org CDN/caching invalidation
  technique, using the most recent PyPI API ("X-PYPI-LAST-SERIAL" 
  on simple pages and xmlrpc.list_packages_with_serial()).
  also simplify background tasks to become only one async 
  task doing both changelog checking and triggering updates.

- use a filesystem based storage mechanism instead of Redis

- prevent automatic decoding of gzip files in case of content encoding

- XXX preliminarily introduce new int/dev, int/prod indexes where int/dev 
  inherits packages from both int/prod and ext/pypi.  

- XXX introduce preliminary support for client-side "devpi" workflow tool

- allow uploads to int/dev

- if no crontab exists for a user, simply create one
  instead of erroring out.  Thanks Andi Albrecht.

- internal refactoring for better organisation of redis access


0.8.5
----------------

- re-fix issue6: tests and fixes for django-debug-toolbar
  where recursive scraping was accidentally triggered

- remove fine-grained http caching for now because caching 
  on the index level seems enough.  This avoids an issues that
  occured when installing icalendar and also some offline/online
  state change issues.  

- added a note to README for how to upgrade --gendeploy installs

- remove general dependency on virtualenv which 
  is only needed for --gendeploy.  Adapt docs accordingly.

- remove dependency on pip by shifting the relevant 
  scraping bits directly to _pip.py

0.8.4
----------------

- use pip's link parser rather than beautifulsoup
  to benefit from link parsing code tested out 
  and maintained in the wild.  Adapt README.

- skip a test if crontab command is not present

  (thanks Markus Zapke-Gruendemann)

- release 0.8.3 is not useable

0.8.2
------------------------------

- fix issue6 - some edge cases for link parsing uncovered
  by BeautifulSoup and CouchApp installs. Thanks Anton Baklanov.

- fix issue5 - require minimal versions for deps, thanks Andi Albrecht

- remove superflous include lines in MANIFEST.in


0.8.1
------------------------------

- fix: change gendeployed supervisord.conf  to not autostart
  processes on "devpi-ctl" invocations.  "devpi-ctl help"
  would autostart the processes after a shutdown which is
  not very intuitive.  This is actually compatible with the 
  documentation.

- refactor --gendeploy related code to be in gendeploy.py

- fix: fixate path of devpi-server in gendeployed configuration
  to point to the freshly installed devpi-server. also add
  a note to the README.

0.8
------------------------------

- introduce "--gendeploy=TARGETDIR" for generating a virtualenv
  directory with supervisor-based configuration in TARGETDIR/etc
  and a TARGETDIR/bin/devpi-ctl helper to control the running
  of devpi-server and redis-server processes.

- fix issue4: keep the "changelog" thread active across
  network/reachability errors.  Thanks Laurent Brack.

- use argparse instead of optparse, simplify and group options

- fix python2.6 and simplify logging configuration

0.7
---

-  Initial release
<|MERGE_RESOLUTION|>--- conflicted
+++ resolved
@@ -3,16 +3,14 @@
 
 - make replica thread more robust by catching more exceptions
 
-<<<<<<< HEAD
+- Remove duplicates in plugin version info
+
 - track timestamps for event processing and replication and expose in /+status
 
 - implement devpiweb_get_status_info hook for devpi-web >= 2.4.0 status messages
 
 - UPGRADE NOTE: if devpi-web is installed, you have to request
   ``application/json`` for ``/+status``, or you might get a html page.
-=======
-- Remove duplicates in plugin version info
->>>>>>> 9cef8699
 
 
 2.2.1
