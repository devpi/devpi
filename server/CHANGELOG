--- conflicted
+++ resolved
@@ -1,7 +1,6 @@
 2.4.1 (unreleased)
 ------------------
 
-<<<<<<< HEAD
 - fix a regression of 2.3.0 which would cause many write-transactions
   for mirrored simple-page entries that didn't change.  Previous to the fix,
   accesses to mirrored simple pages will result in a new
@@ -11,6 +10,9 @@
   the unneccessary writes that were produced since devpi-server-2.3.0.
   They delay the setup of new replicas considerably.
 
+- add info about pypi_whitelist on simple page when root/pypi is blocked for
+  a project.
+
 - replica simple-page serving will not unneccessarily wait for new 
   simple-page entries to arrive at the replication side if the master 
   does not return any changes in the initial simple-page request.
@@ -19,10 +21,6 @@
 
 - fix setup.py to work on py34 and with LANG="C" environments.
   Thanks Jason R. Coombs.
-=======
-- add info about pypi_whitelist on simple page when root/pypi is blocked for
-  a project
->>>>>>> 4c445834
 
 
 2.4.0 (2015-11-11)
