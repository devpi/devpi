<<<<<<< HEAD
3.0.0 (unreleased)
------------------

- speed up simple-page serving for private indexes.  a private index 
  with 200 release files should now be some 5 times faster.

- internally use normalized project names everywhere, simplifying
  code and slightly speeding up some operations.

- change {name} in route_urls to {project} to disambiguate.
  This is potentially incompatible for plugins which have registered
  on existing route_urls.

- use "project" variable naming consistently in APIs

- drop calling of devpi_pypi_initial hook in favor of
  the new "devpi_mirror_initialnames(stage, projectnames)" hook
  which is called when a mirror is initialized.

- introduce new "devpiserver_stage_created(stage)" hook which is
  called for each index which is created.

- simplify and unify internal mirroring code some more
  with "normal" stage handling.

- don't persist the list of mirrored project names anymore
  but rely on a per-process RAM cache and the fact
  that neither the UI nor pip/easy_install typically
  need the projectnames list, anyway.

- introduce new "devpiserver_storage_backend" hook which allows plugins to
  provide custom storage backends. When there is more than one backend
  available, the "--storage" option becomes required for startup.

- introduce new "--requests-only" option to start devpi-server in
  "worker" mode.  It can be used both for master and replica sites.  It
  starts devpi-server without event processing and replication threads and
  thus depends on respective "main" instances (those not using
  "--request-only") to perform event and hook processing.  Each
  worker instance needs to share the filesystem with a main instance.
  Worker instances can not serve the "/+status" URL which must
  always be routed to the main instance.

2.5.4 (Unreleased)
------------------

- fix issue293: push from root/pypi to another index is now supported

=======
2.6.0 (2016-1-29)
-----------------

- fix issue262: new experimental option --offline-mode will prevent
  devpi-server from even trying to perform network requests and it
  also strip all non-local release files from the simple index.
  Thanks Daniel Panteleit for the PR.

- fix issue304: mark devpi-server versions older than 2.2.x as incompatible
  and requiring an import/export cycle.

- fix issue296: try to fetch files from master again when requested, if there
  were checksum errors during replication.

- if a user can't be found during authentication (with ``setup.py upload`` for
  example), then the http return code is now 401 instead of 404.

- fix issue293: push from root/pypi to another index is now supported

- fix issue265: ignore HTTP(S) proxies when checking if the server is
                already running.

- Add ``content_type`` route predicate for use by plugins.



>>>>>>> 76aab578
2.5.3 (2015-11-23)
------------------

- fix a bug that resulted from accessing a non-existing project on 
  root/pypi where upstream does not contain the X-PYPI-LAST-SERIAL
  header usually.  Thanks Matthias Bach.


2.5.2 (2015-11-20)
------------------

- recognize "pex" for redirections of user/index/NAME to
  user/index/+simple/NAME just like we do with pip/setuptools.

- fix py2 incompatibility introduced with 2.5.1 where we used
  a unicode header and pyramid only likes str-headers.


2.5.1 (2015-11-20)
------------------

- fix issue289: fix simple page serving on replicas


2.5.0 (2015-11-19)
------------------

- fix a regression of 2.3.0 which would cause many write-transactions
  for mirrored simple-page entries that didn't change.  Previous to the fix,
  accesses to mirrored simple pages will result in a new
  write-transaction every 30 minutes if the page is accessed which
  is likely on a somewhat busy site.  If you running with replicas
  it is recommended to do an an export/import cycle to remove all 
  the unneccessary writes that were produced since devpi-server-2.3.0.
  They delay the setup of new replicas considerably.

- add info about pypi_whitelist on simple page when root/pypi is blocked for
  a project.

- replica simple-page serving will not unneccessarily wait for new 
  simple-page entries to arrive at the replication side if the master 
  does not return any changes in the initial simple-page request.
  Previously a replica would wait for the replication-thread to catch
  up even if no links changed.

- fix setup.py to work on py34 and with LANG="C" environments.
  Thanks Jason R. Coombs.

- fix issue284: allow users who are listed in acl_upload to delete packages


2.4.0 (2015-11-11)
------------------

- NOTE: devpi-server-2.4 is compatible to data from devpi-server-2.3 but
  not the other way round.  Once you run devpi-server-2.4 you can not go
  back. It's always a good idea to make a backup before trying a new version :)

- NOTE: if you use ``--logger-cfg`` with .yaml files you will need to
  install pyyaml yourself as devpi-server-2.4 dropped it as a direct
  dependency as it does not install for win32/python3.5 and is 
  not needed for devpi-server operations except for logging configuration.
  Specifying a ``*.json`` file always works.

- add timeout to replica requests

- fix issue275: improve error message when a serverdir exists but has no
  version

- improve testing mechanics and name normalization related to storing doczips

- refine keyfs to provide lazy deep readonly-views for
  dict/set/list/tuple types by default.  This introduces safety because
  users (including plugins) of keyfs-values can only write/modify a value
  by explicitly getting it with readonly=False (thereby deep copying it)
  and setting it with the transaction.  It also allows to avoid unnecessary
  copy-operations when just reading values.

- fix issue283: pypi cache didn't work for replicas.

- performance improvements for simple pages with lots of releases.
  this also changed the db layout of the caching from pypi.python.org mirrors
  but will seamlessly work on older data, see NOTE at top.

- add "--profile-requests=NUM" option which turns on per-request
  profiling and will print out after NUM requests are executed
  and then restart profiling.

- fix tests for pypy. We officially support pypy now.


2.3.1 (2015-09-14)
------------------

- fix issue272: require devpi-common >= 2.0.6

- recognize newly registered PyPI projects, now that we don't watch the
  PyPI changelog anymore


2.3.0 (2015-09-10)
------------------

- switched to semantic versioning. Only major revisions will ever require an
  export/import cycle.

- fix issue260: Log identical upload message on level "info"

- Log upload trigger message on level "warn"

- The PyPI changelog isn't watched for changes anymore.
  Instead we cache release data for 30 minutes, this can be adjusted with the
  ``--mirror-cache-expiry`` option.

- fix issue251: Require and validate the "X-DEVPI-SERIAL" from master in
  replica thread

- fix issue258: fix FileReplicationError representation for proper logging

- fix issue256: if a project removes all releases from pypi or the project is
  deleted on pypi, we get a 404 back. In that case we now return an empty list
  of releases instead of returning an UpstreamError.

- Change nginx template to serve HEAD in addition to GET requests of files
  directly instead of proxying to devpi-server

- make keyfs cache size configurable via "--keyfs-cache-size" option and
  increase the default size to improve performance for installations with many
  writes


2.2.2 (2015-07-09)
------------------

- make replica thread more robust by catching more exceptions

- Remove duplicates in plugin version info

- track timestamps for event processing and replication and expose in /+status

- implement devpiweb_get_status_info hook for devpi-web >= 2.4.0 status messages

- UPGRADE NOTE: if devpi-web is installed, you have to request
  ``application/json`` for ``/+status``, or you might get a html page.

- address issue246: refuse uploading release files if they do not
  contain the version that was transferred with the metadata of
  the upload request.

- fix issue248: prevent change of index type after creation


2.2.1 (2015-05-20)
------------------

- fix issue237: fix wrong initial replica setup which would prevent
  initialization.  Thanks Stephan Erb.


2.2.0 (2015-05-13)
------------------

- add "--no-events" option to postpone running events after import
  to server start

- add new ``devpiserver_get_credentials`` plugin hook to extract credentials
  from request

- fix issue216: use sha256 instead of md5 checksums for serving own files
  (BACKWARD INCOMPATIBLE: needs export/import)

- parse arbitrary checksums from PyPI in preparation for 
  a pending change on pypi.python.org which will see 
  it serving sha256 checksums only.

- fix debug logging to actually show debug logs
  (logging was not properly reconfigured)

- make logging fully configurable via a config yaml/json
  (e.g., log to an external syslog server)

- fix issue221: avoid looking at file entries who are not part of a project
  (because they got deleted)

- fix issue217: systematically avoid using bytes in persisted dictionaries 
  to avoid any py2/py3 bytes/unicode issue.

- show actual instead of prospective replica serial in master /+status page 

- fix issue165: make off-line serving more robust when we know there is
  a change but pypi is currently not reachable (just serve the old cached
  links and issue an error to the logs)

- fix flaky devpi-server "--start" startup detection which would
  previously assume success if another server was already running on
  the address/port we want to run on. 

- fix importing of indexes with custom_data and importing of
  documentation which follows uncommon package naming

- fix issue228: when a stage is deleted don't veriy if it was root/pypi
  because you cannot delete root/pypi anyway.

- fix issue232: pypi-refresh now works better for projects which have  
  have a non-nomalized projectname, and also works better across replication.

- add new ``devpiserver_indexconfig_defaults`` plugin hook to add key names for
  settings in the index configuration.

- add new ``devpiserver_on_upload_sync`` plugin hook and use it to move the
  Jenkins triggering to the ``devpi-jenkins`` plugin.

- rename hooks: ``devpiserver_auth_credentials`` to
  ``devpiserver_get_credentials`` and ``devpiserver_run_commands`` to
  ``devpiserver_cmdline_run``.

- add ``--hard-links`` option to use hard links for releases and doc zips
  during export.

- speed up detecting replica/master mismatches and let a replica
  instantly die if it talks to a master that doesn't match the
  master id the replica is operating for.


2.1.5 (2015-03-16)
------------------

- fix devpi-ldap issue17: the push command directly used the username instead
  of using a general permission check, that caused groups in acl_upload to not
  be honored.
- fix issue171: "devpi push" of an existing package fails on non volatile index
  and overwrites on volatile.
- before devpi-server 2.1.5 it was possible to upload multiple documentation
  zip files for the same package version if the filename differed in case, this
  broke export and replication of server state and the documentation view.
  Now the newest upload will be used and older ones ignored.

- fix issue217: try harder to avoid using "bytes" in python2 to allow
  py2/py3 master/replica setups and generally have more type-uniform bytes.


2.1.4
----------------

- fix issue214: the whitelisting code stopped inheritance too early.

- fix regression: easy_install went to the full simple project list for a
  non existing project.

- When uploading an existing version to a non-volatile index, it's now a
  no op instead of an error if the content is identical. If the content is
  different, it's still an error.

- Uploading documentation to non-volatile indexes is now protected the same
  way as packages.

- added code to allow filtering on packages with stable version numbers.

- Change nginx template to set the X-outside-url header based on the
  requested URL.  This makes it possible to connect by IP address when
  the server name is not in DNS.

2.1.3
----------------

- fix replication when files with identical name are later changed. This can
  happen with toxresults. These kind of errors are tracked and when a later
  changeset fixes them, the error is removed. The errors are exposed through
  the /+status view of replica servers.

- fix issue179: protect deletion of versions 

- fix issue176: better allow replicas to export their state by removing 
  an obsolete way of normalizing project names upon export (nowadays,
  project names should be normalized already and normalization
  is bound to change/be refined further for devpi-server-2.2)

- fix replication when a "volatile" file like egg-links from
  repositories are involved: a master will not re-fetch such files
  but rather use the existing one if the request comes from a replica.

2.1.2
----------------

- fix issue172: avoid traceback when user/index/name/version is accessed.

- fix issue170: ensure that we parse the prospective pip-6.0 user agent
  string properly so that using the username/index url works with pip.
  Thanks Donald Stufft and Florian Schulze.

- fix issue158: redirect to normalized projectname for all GET views.

- fix issue169: change /+status to expose "event_serial" as "the last
  event serial that was processed".  document "serial" and
  "event-serial" and also refine internals wrt to "event-serial" so that
  it means the "last serial for which events have been processed"

2.1.1
----------------

- fix replication issue reported by a customer: if a replica lags
  behind a master and a file was created and then deleted meanwhile,
  the replica would get stuck with a FileReplicationError.  We now
  let the master report a 410 GONE code so that the replica knows
  it can safely proceed because the file was deleted later anyways.

- generate "systemd" configuration example when "--gen-config" is issued.
  Thanks Pavel Sedlak.

- fix issue109: fix relative URLs in simple index pages and 404 errors on
  uploading toxresults and downloading files when serving under an outside URL
  with a sub path.  Thanks to Joe Holloway for detailed infos.

- drop limitation on maximum documentation size. Body size is now only
  controlled by frontends such as nginx. Thanks Stephan Erb.

- use newer version of virtualenv for jenkins trigger. Thank brunsgaard.

2.1.0
----------------

- make replication more precise: if a file cannot be replicated,
  fail with an error log and try again in a few seconds.
  This helps to maintain a consistent replica and discover 
  the potential remaining bugs in the replication code.

- add who/when metadata to release files, doczips and test results
  and preserve it during push operations so that any such file provides
  some history which can be visualized via the web-plugin.  The metadata
  is also exposed via the json API (/USER/INDEX/PROJECTNAME[/VERSION])

- fix issue113: provide json status information at /+status including roles 
  and replica polling status, UUIDs of the repository. See new
  server status docs for more info.

- support for external authentication plugins: new devpiserver_auth_user 
  hook which plugins can implement for user/password validation and
  for providing group membership.

- support groups for acl_upload via the ":GROUPNAME" syntax. This
  requires an external authentication plugin that provides group
  information.

- on replicas return auth status for "+api" requests 
  by relaying to the master instead of using own key.

- add "--restrict-modify" option to specify users/groups which can create,
  delete and modify users and indices.

- make master/replica configuration more permanent and a bit safer
  against accidental errors: introduce "--role=auto" option, defaulting
  to determine the role from a previous invocation or the presence of the
  "--master-url" option if there was no previous invocation.  Also verify
  that a replica talks to the same master UUID as with previous requests.

- replaced hack from nginx template which abused "try_files" in "location /"
  with the recommended "error_page"/"return" combo.
  Thanks Jürgen Hermann

- change command line option "--master" to "--master-url"

- fix issue97: remove already deprecated --upgrade 
  option in favor of just using --export/--import

- actually store UTC in last_modified attribute of release files instead of
  the local time disguising as UTC.  preserve last_modified when pushing 
  a release.  

- fix exception when a static resource can't be found.

- address issue152: return a proper 400 "not registered" message instead
  of 500 when a doczip is uploaded without prior registration.

- add OSX/launchd example configuration when "--gen-config" is issued.
  thanks Sean Fisk.

- fix replica proxying: don't pass original host header when relaying a
  modifying request from replica to master.

- fix export error when a private project doesnt exist on pypi

- fix pushing of a release when it contains multiple tox results.

- fix "refresh" button on simple pages on replica sites

- fix an internal link code issue possibly affecting strangeness
  or exceptions with test result links

- be more tolerant when different indexes have different project names 
  all mapping to the same canonical project name.

- fix issue161: allow "{pkgversion}" to be part of a jenkins url

2.0.6
----------------

- log version information of all found plugins on startup.

2.0.5
----------------

- fix issue145: restrict devpi_common dependency so that a future
  "pip install 'devpi-server<2.0'" has a higher chance of working.

- fix issue144: fix interaction with requests-2.4.0 -- 
  use new devpi-common-offered "Errors" enumeration to check for exceptions.

- add '*' as possible option for pypi_whitelist to whitelist all packages of
  an index at once. Refs issue110

- outside url now works with paths, so you can host a devpi server on something
  like http://example.com/foo/

- fix issue84: during upload: if a previously registered name diverges from a freshly
  submitted one take the previously registered one.  This can happen when uploading
  wheels and in other situations.

- fix issue132: during exporting use whatever name comes with the
  versiondata instead of trying too hard to assert consistency of different
  versions.

- fix issue130: fix deletion of users so that is properly deletes all
  indexes and projects and files on each index.

2.0.4
----------------

- fix issue139: adapt to a recent change in pypi which now serves
  under URLs using normalized project names instead of the "real" registered name
  Thanks Timothy Allen and others for sorting this out.
  
- fix issue129: fix __init__ provided version and add a test that it always matches
  the one which pkg_resources sees (which gets it effectively from setup.py)

2.0.3
----------------

- fix issue128: a basic auth challenge needs to be sent back on submit when no
  authorization headers are sent with the post request.

2.0.2
----------------

- fix issue120: link to "upgrade" section from main index page.

- preserve http reason string for setup.py submit through replica proxying

- proper error message when "devpi push X" uses an X that comes from 
  a base index or is not existent

- fix issue121: depend on py-1.4.23 to fix python3.4 compatibility
  for a venusian/py34/py interaction import oddity.

- fix issue126: handle deletion of pypi project cache entries correctly 
  (i.e. ones that are triggered by "refresh" on simple page).

- Add special handling of ":ANONYMOUS:" user in acl_upload to allow anonymous
  submit.

- fix nginx template so that when used in a replica setting the master
  always answers HEAD requests without nginx short-cirtcuiting it.

- increase internal cache size to improve performance when many indexes
  and projects are served.

2.0.1
----------------

- fix regression which prevented the basic authentication for the setuptools
  upload/register commands to fail. Thanks Florian Schulze.

- fix issue106: better error messages on upload failures.
  And better allow auto-registration when uploading release files.

2.0.0
----------------

- major revamp of the internal core of devpi to support
  replication (both master and server code), a plugin architecture
  with the new devpi-web plugin providing a new web interface.
  Mostly done by Florian Schulze and Holger Krekel.

- moved all html views except for files and the simple index to new
  devpi-web package. Thanks to Florian Schulze for the PR.

- implement issue103: By default if you register a package in an index,
  no lookup on pypi is made for that package anymore. You have to add the
  package to the pypi_whitelist of the index to let pypi releases be mixed in.
  This is to prevent malicious uploads on pypi to overwrite private packages.

- change json api to get rid of the different meaning of URLs with and
  without a trailing slash. "/{user}/" is now the same as "/user" and always
  lists indices.  "/{user}/{index}" and "/{user}/{index}/ now always
  lists the index config and the contained per-stage projects
  (not inherited ones).

- switch the wsgi app to use Pyramid and waitress for WSGI serving.

- don't refresh releaselinks from the mirroring thread but rather
  rely on the next access to do it.

- fix issue98: deleting a project config or a project version now accepts
  names which map to the canonical name of a project.

- fix issue82 and fix issue81: root/pypi now provides the same
  attributes as normal indexes and results in a 409 MethodNotAllowed
  http code when trying to change the config.

- fix issue91: make serverport available as well. Thanks David Bonner.

- fix issue100: support large file uploads.  As we switched away from 
  bottle to pyramid, the body-size limit is gone.

- fix issue99: make "devpi-server --start" etc work when devpi-server
  is not itself on PATH (by using sys.argv[0] for finding the binary)

- fix issue84: uploading of wheels where the registered package name 
  has an underscore works despite a wheel's metadata carrying
  hyphens instead.  At submit-file time we now lookup the registered
  name and use that instead of assuming the one coming with the wheel
  is the correct one.

- add refresh button on root/pypi project simple index pages which clears the
  internal cache to force a refetch from PyPI.

- implement issue75: We use the custom X-Devpi-Auth header for authentication
  now, instead of overwriting the Authentication header.

- added experimental support for using client certificates when running as a
  replica of a server running behind a proxy

1.2.2
----------------

- fix issue78: create less directories for pypi package files by
  splitting the md5 part into two. Avoids TooManyLinks errors in
  large installations.

- fix --stop on windows.  Thanks to Christian Ullrich for the PR.

- fix issue79: interoperate with pip-1.5 by interpreting accept
  header as "*/*" as html_preferred.  Thanks Richard Jones.

- use latest virtualenv-1.11.2 when bootstrapping on jenkins

- fix issue89: adapt for bottle changes in 0.12.1.  Thanks 
  Alexey Sveshnikov.

1.2.1
----------------

- fix an import issue for doc files which were wrongly tied to a newer
  version of a base index. now version "auto" detection for storing
  doc files only works within a stage.  Thanks Laurent Brack for bringing
  it up and providing the repo.

- fix issue66: api endpoints now also respect --outside-url setting
  so that you can serve devpi from a subpath.  Thanks for Fabian
  Snovna for reporting and analysis.

- fix issue63: skip egg links that go to a directory (this requires
  doing a SVN checkout which devpi-server does not do).  Thanks
  Ken Jung for analyzing the problem.

- fix issue68: don't derive metadata from filename but instead
  look it up in metadata or submitted form.

- fix cache-invalidation when normalized_project_name != real_name
  (e.g. for Django but also many others). addresses issue59.

- add newline to simple list output for better human readability of the
  page (thanks Brandon Maister)

- make xmlrpc calls to pypi's changelog API use "requests" sessions 
  so that http proxies are respected there as well (fixes issue58).
  thanks to riehlm for identifying the problem and testing the fix.

- internally refactor and consolidate mocking against requests library

- --upgrade-state will upgrade now between major.minor/major.minor+1 changes.

1.2
----------------

- serve links to files on simple pages and index root as relative
  paths so that it works more nicely with proxy-pass server setups.
  fixes issue56.

- make devpi-server and devpi-common python3.3 compatible, addresses
  issue57

- use system http/s proxy settings from devpi-server.  fixes issue58.

- refactor locations to allow nginx serving static files more directly.
  Also updated nginx template accordingly.

- rework "--upgrade-state" to detect the state version of the server dir
  and create an appropriate virtualenv with a devpi-server install in order
  to export data, and then import that version.

- allow to use /user/index as indexserver url for pip/easy_install by
  redirecting non-json queries to /user/index/PROJ[/] to 
  /user/index/+simple/PROJ/

- fix submission of multi-value fields like "classifiers" or "platform"
  (previously they would be wrongly collapsed to become the last value of a list)

- fix normalization import/export issue: pypi names take precendence
  for defining the "real" name of a project.

- always store uploaded documentation with a version.  While 
  "devpi upload" will make sure to pass in the version, "setup.py upload_docs"
  will not pass in a version.  In the latter case, devpi-server assumes
  the documentation belongs to the highest yet registered release.
  This change requires exporting with devpi-1.1 and importing with devpi-1.2
  in order to properly store versioned docs internally.

- use types/url/metadata/validation functionality of new depdency devpi_common 

- internal cleanup using pytest-flakes

- make devpi-server use a proper UserAgent string

1.1
----------------

- systematically test pypi/mirror code against all 34K pypi projects
  so that we know that all http/https installable archive links that pypi offers 
  are correctly recognized by devpi-server's root/pypi index.

- if no pypi mirror state is known, devpi-server now calls
  pypi to obtain names/serials.  It will fail to start
  if no such initial connection is possible.  Once a first mirror
  state is known, subsequent devpi-server starts will
  not perform this initial query.

- speed up and make more reliable all operations on private packages which
  have no pypi.python.org release: we can now determine if a project
  exists on pypi and under which name exactly without
  remote queries or redirects to pypi.python.org.

- fix issue45: register/upload package names are now properly 
  validated and redirects take place if e.g. a project was
  registered as "name-sub" and "+simple/name_sub" is queried.

- new --upgrade-state command to allow for easy and safe
  in-place upgrading of server state.  This is not guranteed
  to be possible for all future releases which might require
  using --export with an older version and --import with a newer
  version.

- new --export/--import options to dump and import server contents:
  users, indexes, docs, release files and (test) attachments.
  Note that root/pypi (PyPI-caching information) will not be exported/imported.
  (maybe in the future if there is demand). 

- fix issue49: both push and import/export now support docfiles.  Note,
  however, that docfiles relate to a project as a whole and are not tied
  to a particular version.  This property is inherited from the PyPI
  standard upload_docs action and cannot be changed without interfering
  or replacing the upload_docs protocol of setuptools/sphinx.

- fix issue51: return 200 code if release file is successfully uploaded 
  but jenkins could not be triggered (previously returned 500)

- reject simple/NAME if NAME contains non-ascii characters
  (PEP426 naming rules)

- devpi-server now returns a X-DEVPI-API-VERSION and
  X-DEVPI-SERVER-VERSION header.  For future incompatible changes 
  these versions allow clients to reject interactions.

- also add ".serverversion" file and write it if it does not
  exist, and make devpi-server use it to verify if
  operating on a compatible server data layout, otherwise bail out.

- address issue43: --gendeploy now uses pip without --pre and
  explicitely instructs pip to install the exact same version 
  of devpi-server with which --gendeploy is issued.

- fix issue46 -- for GET /root/pypi/ only show a link to the
  simple page instead of computing "latest in-stage packages"
  which is only useful for devpi's user indices.

- fix issue37: upload with expired login causes proper 401


1.0
----------------

- rename "--datadir" to "serverdir" to better match
  the also picked up DEVPI_SERVERDIR environment variable.

- fix a strange effect in that sometimes tools ask to receive
  a package url with a "#md5=..." arriving at the server side.
  We now strip that part out before trying to serve the file.

- on startup don't create any initial indexes other 
  than the "root/pypi" pypi caching mirror.

- introduce ``--start``, ``--stop`` and ``--log`` commands for
  controling a background devpi-server run. (these commands
  previously were implemented with the devpi-client and the "server"
  sub command)

- fix issue27: provide full list of pypi names in root/pypi's simple
  view (and simple pages from inheriting indices)

- default to "eventlet" server when creating deployment with --gendeploy

- fix issue25: return 403 Forbidden when trying to delete the root user.

- fix name mangling issue for pypi-cache: "project_name*" is now matched
  correctly when a lookup for "project-name" happens.

- fix issue22: don't bypass CDN by default, rather provide an
  "--bypass-cdn" option to do it (in case you have cache-invalidation troubles)

- fix issue20 and fix issue23: normalize index specs internally ("/root/dev" ->
  "root/dev") and check if base indices exist.

- add Jenkins build job triggering for running the tests for a package
  through tox.

- inheritance cleanup: inherited versions for a project are now shadowed
  and not shown anymore with get_releaselinks() or in +simple pages
  if the "basename" is exactly shadowed.

- fix issue16: enrich projectconfig json with a "+shadow" file which
  lists shadowed "versions"

- initial wheel support: accept "whl" uploads and support caching 
  of whl files from pypi.python.org

- implemented internal push operation between devpi indexes

- show "docs" link if documentation has been uploaded

- pushing releases to pypi.python.org will now correctly 
  report the filetype/pyversion in the metadata.

- add setting of acl_upload for indexes.   Only the owning
  user and acl_upload users may upload releases, files 
  or documentation to an index.

- add --passwd USER option for setting a user's password server-side

- don't require email setting for creating users

0.9.4
----------------

- fix issue where lookups into subpages of the simple index
  (simple/NAME/VER) would not trigger a 404 as they should.

0.9.3
----------------

- fixed issue9: caching of packages where upstream provides no
  last-modified header now works.

- fixed issue8: only http/https archives are allowed and other
  schemes (such as ftp) are silently skipped

- added support for REST DELETE methods of projects and versions on an index

- added "argcomplete" support for tab completion on options
  (thanks to Anthon van der Neut)

0.9.2
----------------

- fix /USER/INDEXNAME root views to contain only latest in-stage packages

- make +api calls return bases so that "devpi use" can show them

0.9.1
----------------

- return 404 for submits to root/pypi

- properly sorted release file links on stage indexes

- "push" method on indexes for transfering release files to another
  pypi index

- properly handle urls from indexes with ~ and other special chars

- fix root/pypi and root/dev page serving in various cases

0.9.0
----------------

- implement more precise pypi.python.org CDN/caching invalidation
  technique, using the most recent PyPI API ("X-PYPI-LAST-SERIAL" 
  on simple pages and xmlrpc.list_packages_with_serial()).
  also simplify background tasks to become only one async 
  task doing both changelog checking and triggering updates.

- use a filesystem based storage mechanism instead of Redis

- prevent automatic decoding of gzip files in case of content encoding

- XXX preliminarily introduce new int/dev, int/prod indexes where int/dev 
  inherits packages from both int/prod and ext/pypi.  

- XXX introduce preliminary support for client-side "devpi" workflow tool

- allow uploads to int/dev

- if no crontab exists for a user, simply create one
  instead of erroring out.  Thanks Andi Albrecht.

- internal refactoring for better organisation of redis access


0.8.5
----------------

- re-fix issue6: tests and fixes for django-debug-toolbar
  where recursive scraping was accidentally triggered

- remove fine-grained http caching for now because caching 
  on the index level seems enough.  This avoids an issues that
  occured when installing icalendar and also some offline/online
  state change issues.  

- added a note to README for how to upgrade --gendeploy installs

- remove general dependency on virtualenv which 
  is only needed for --gendeploy.  Adapt docs accordingly.

- remove dependency on pip by shifting the relevant 
  scraping bits directly to _pip.py

0.8.4
----------------

- use pip's link parser rather than beautifulsoup
  to benefit from link parsing code tested out 
  and maintained in the wild.  Adapt README.

- skip a test if crontab command is not present

  (thanks Markus Zapke-Gruendemann)

- release 0.8.3 is not useable

0.8.2
------------------------------

- fix issue6 - some edge cases for link parsing uncovered
  by BeautifulSoup and CouchApp installs. Thanks Anton Baklanov.

- fix issue5 - require minimal versions for deps, thanks Andi Albrecht

- remove superflous include lines in MANIFEST.in


0.8.1
------------------------------

- fix: change gendeployed supervisord.conf  to not autostart
  processes on "devpi-ctl" invocations.  "devpi-ctl help"
  would autostart the processes after a shutdown which is
  not very intuitive.  This is actually compatible with the 
  documentation.

- refactor --gendeploy related code to be in gendeploy.py

- fix: fixate path of devpi-server in gendeployed configuration
  to point to the freshly installed devpi-server. also add
  a note to the README.

0.8
------------------------------

- introduce "--gendeploy=TARGETDIR" for generating a virtualenv
  directory with supervisor-based configuration in TARGETDIR/etc
  and a TARGETDIR/bin/devpi-ctl helper to control the running
  of devpi-server and redis-server processes.

- fix issue4: keep the "changelog" thread active across
  network/reachability errors.  Thanks Laurent Brack.

- use argparse instead of optparse, simplify and group options

- fix python2.6 and simplify logging configuration

0.7
---

-  Initial release
<|MERGE_RESOLUTION|>--- conflicted
+++ resolved
@@ -1,4 +1,3 @@
-<<<<<<< HEAD
 3.0.0 (unreleased)
 ------------------
 
@@ -42,12 +41,7 @@
   Worker instances can not serve the "/+status" URL which must
   always be routed to the main instance.
 
-2.5.4 (Unreleased)
-------------------
-
-- fix issue293: push from root/pypi to another index is now supported
-
-=======
+
 2.6.0 (2016-1-29)
 -----------------
 
@@ -72,9 +66,6 @@
 
 - Add ``content_type`` route predicate for use by plugins.
 
-
-
->>>>>>> 76aab578
 2.5.3 (2015-11-23)
 ------------------
 
