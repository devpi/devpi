--- conflicted
+++ resolved
@@ -1,13 +1,11 @@
 4.0.1 (Unreleased)
 ------------------
 
-<<<<<<< HEAD
 - fix issue352: AttributeError during rollback.
-=======
+
 - fix issue354: allow more general agent versions, such as 'Python-urllib/3.5'
   to appear before the installer user agent string so redirects for setuptools
   versions which had that work.
->>>>>>> 3b74309d
 
 
 4.0.0 (2016-05-12)
