--- conflicted
+++ resolved
@@ -4,18 +4,15 @@
 - speed up simple-page serving for private indexes.  a private index 
   with 200 release files should now be some 5 times faster.
 
-<<<<<<< HEAD
 - internally use normalized project names everywhere, simplifying
   code and slightly speeding up some operations.
-=======
+
 2.5.3 (2015-11-23)
 ------------------
 
 - fix a bug that resulted from accessing a non-existing project on 
   root/pypi where upstream does not contain the X-PYPI-LAST-SERIAL
   header usually.  Thanks Matthias Bach.
->>>>>>> 8b3dd331
-
 
 2.5.2 (2015-11-20)
 ------------------
