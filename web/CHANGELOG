<<<<<<< HEAD
2.4.0
---------------

- fix issue244: server status info

  - added support for status message plugin hook ``devpiweb_get_status_info``
  - macros.pt: added macros ``status`` (below search) and ``statusbadge`` (in
    footer)
  - added status.pt: shows server status information

- toxresults.pt: fix missing closing ``div`` tag.
=======
2.3.1
---------------

- macros.pt: Add autofocus attribute to search field
>>>>>>> 9cef8699


2.3.0
---------------

- toxresults.pt: use just one line for result status indicator

- adapt devpi-web to devpi-server-2.2.0 hash-spec changes

- version.pt: moved hash to title attribute of table cell. With the upcoming
  change to sha256 it's too long and it's available from the link url as well.

- use renamed devpiserver_run_commands hook 

- fix issue233: projects on root/pypi with no releases lead to a traceback


2.2.3
---------------

- fix issue207: added documentation url for latest stable release of a package.


2.2.2
---------------

- fix issue184: better height calculation of documentation iframe.


2.2.1
---------------

- require devpi-server>=2.1.2

- fix issue175: use normalized name of projects, so redirects from unnormalized
  names works.  NOTE that if you had issues with documentation uploads
  not appearing because of normalization issues ("-" or "_" appearing 
  in the name for example) you need to re-upload the docs or 
  do a full export/import cycle.  

- fix view when tox results can not be parsed. 

- version.pt: removed "code" tag around overwrite count.

- macros.pt: added "footer" tag around the whole footer part.

- version.pt: moved file type, python version and size info from their own
  columns into the file column.

- version.pt: moved history column from before the tox results column to behind
  the tox results.

- version.pt: removed "last modified" from history column

- version.pt: removed timestamp from "replaced" action in history column

- version.pt: add link to PyPI page if applicable.

- fix project page view if there are downloads with filenames which can't be
  parsed as packages with version number

- fix notfound-redirect when serving under an outside URL with a sub path



2.2.0
---------------

- require devpi-server >= 2.1.0

- static resources now have a plus in front to avoid clashes with usernames and
  be consistent with how other urls work: "+static/..." and "+theme-static/..."

- adjusted font-sizes and cut-off width of content.

- only show underline on links when hovering.

- make the "description hasn't been rendered" warning stand out.

- version.pt: moved md5 sum from it's own column to the file column below the
  download link

- version.pt: added "history" column showing last modified time and infos
  about uploads and pushes.

- fix issue153: friendly error messages on upstream errors.

- index.pt: show permissions on index page


2.1.1
---------------

- better exception handling/reporting while indexing.

- renamed ``--index-projects`` to ``--recreate-search-index``.


2.1.0
---------------

- allow overwriting of templates for theming.

- show version info for currently active packages/plugins.

- fix encoding issue when loading long description with Python 3.4 on Windows.

- requires devpi-server 2.0.6.


2.0.1
---------------

- fix issue125: javascript for embedded doc view didn't work correctly.

- fix issue118: rendering of description with unicode.


2.0.0
---------------

- initial release

- fix issue112 (reported on devpi-server): introduce a URL for showing
  docs using ``latest`` instead of a version.  This will dynamically
  resolve to the latest version.<|MERGE_RESOLUTION|>--- conflicted
+++ resolved
@@ -1,6 +1,7 @@
-<<<<<<< HEAD
 2.4.0
 ---------------
+
+- macros.pt: Add autofocus attribute to search field
 
 - fix issue244: server status info
 
@@ -10,12 +11,6 @@
   - added status.pt: shows server status information
 
 - toxresults.pt: fix missing closing ``div`` tag.
-=======
-2.3.1
----------------
-
-- macros.pt: Add autofocus attribute to search field
->>>>>>> 9cef8699
 
 
 2.3.0
