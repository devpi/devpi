--- conflicted
+++ resolved
@@ -26,12 +26,9 @@
     install_requires=[
         'Whoosh',
         'beautifulsoup4>=4.3.2',
-<<<<<<< HEAD
         'devpi-server>=2.1.0',
-=======
-        'devpi-common>2.0.2',
-        'devpi-server>=2.1dev',
->>>>>>> 7119d467
+        'devpi-common>=2.0.3',
+        'devpi-server>=2.1.0',
         'docutils>=0.11',
         'pygments>=1.6',
         'pyramid',
